--- conflicted
+++ resolved
@@ -516,12 +516,6 @@
   return true;
 }
 
-<<<<<<< HEAD
-// check certain conditions that we don't want Quick compiler to handle
-bool QuickCompiler::CheckMoreConditions(CompilationUnit*) const
-{
-  return true;
-=======
 // If the ISA has unsupported opcodes, should we skip scanning over them?
 //
 // Most of the time we're compiling non-experimental files, so scanning just slows
@@ -545,7 +539,6 @@
     // Do the opcode scanning if the ISA has any unsupported opcodes.
     return false;
   }
->>>>>>> 68cebffe
 }
 
 // Skip the method that we do not support currently.
