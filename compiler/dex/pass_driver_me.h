--- conflicted
+++ resolved
@@ -36,13 +36,8 @@
 
 class PassDriverME: public PassDriver {
  public:
-<<<<<<< HEAD
-  explicit PassDriverME(const PassManager* const pass_manager, CompilationUnit* cu)
-      : PassDriver(pass_manager), pass_me_data_holder_(), dump_cfg_folder_("/data/quick/") {
-=======
   PassDriverME(const PassManager* const pass_manager, CompilationUnit* cu)
       : PassDriver(pass_manager), pass_me_data_holder_(), dump_cfg_folder_("/sdcard/") {
->>>>>>> 68cebffe
         pass_me_data_holder_.bb = nullptr;
         pass_me_data_holder_.c_unit = cu;
   }
