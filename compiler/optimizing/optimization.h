/*
 * Copyright (C) 2014 The Android Open Source Project
 *
 * Licensed under the Apache License, Version 2.0 (the "License");
 * you may not use this file except in compliance with the License.
 * You may obtain a copy of the License at
 *
 *      http://www.apache.org/licenses/LICENSE-2.0
 *
 * Unless required by applicable law or agreed to in writing, software
 * distributed under the License is distributed on an "AS IS" BASIS,
 * WITHOUT WARRANTIES OR CONDITIONS OF ANY KIND, either express or implied.
 * See the License for the specific language governing permissions and
 * limitations under the License.
 */

#ifndef ART_COMPILER_OPTIMIZING_OPTIMIZATION_H_
#define ART_COMPILER_OPTIMIZING_OPTIMIZATION_H_

#include "base/arena_object.h"
#include "nodes.h"
#include "optimizing_compiler_stats.h"

namespace art {

/**
 * Abstraction to implement an optimization pass.
 */
<<<<<<< HEAD
class HOptimization : public ArenaObject<kArenaAllocMisc> {
=======
class HOptimization : public ArenaObject<kArenaAllocOptimization> {
>>>>>>> 68cebffe
 public:
  HOptimization(HGraph* graph,
                const char* pass_name,
                OptimizingCompilerStats* stats = nullptr)
      : graph_(graph),
        stats_(stats),
        pass_name_(pass_name) {}

  virtual ~HOptimization() {}

  // Return the name of the pass.
  const char* GetPassName() const { return pass_name_; }

  // Perform the analysis itself.
  virtual void Run() = 0;

 protected:
  void MaybeRecordStat(MethodCompilationStat compilation_stat, size_t count = 1) const;

  HGraph* const graph_;
  // Used to record stats about the optimization.
  OptimizingCompilerStats* const stats_;

 private:
  // Optimization pass name.
  const char* pass_name_;

  DISALLOW_COPY_AND_ASSIGN(HOptimization);
};

}  // namespace art

#endif  // ART_COMPILER_OPTIMIZING_OPTIMIZATION_H_<|MERGE_RESOLUTION|>--- conflicted
+++ resolved
@@ -26,11 +26,7 @@
 /**
  * Abstraction to implement an optimization pass.
  */
-<<<<<<< HEAD
-class HOptimization : public ArenaObject<kArenaAllocMisc> {
-=======
 class HOptimization : public ArenaObject<kArenaAllocOptimization> {
->>>>>>> 68cebffe
  public:
   HOptimization(HGraph* graph,
                 const char* pass_name,
