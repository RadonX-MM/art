/*
 * Copyright (C) 2011 The Android Open Source Project
 *
 * Licensed under the Apache License, Version 2.0 (the "License");
 * you may not use this file except in compliance with the License.
 * You may obtain a copy of the License at
 *
 *      http://www.apache.org/licenses/LICENSE-2.0
 *
 * Unless required by applicable law or agreed to in writing, software
 * distributed under the License is distributed on an "AS IS" BASIS,
 * WITHOUT WARRANTIES OR CONDITIONS OF ANY KIND, either express or implied.
 * See the License for the specific language governing permissions and
 * limitations under the License.
 */

#include <inttypes.h>
#include <stdio.h>
#include <stdlib.h>
#include <sys/stat.h>
#include "base/memory_tool.h"

#include <fstream>
#include <iostream>
#include <sstream>
#include <string>
#include <unordered_set>
#include <vector>

#if defined(__linux__) && defined(__arm__)
#include <sys/personality.h>
#include <sys/utsname.h>
#endif

#define ATRACE_TAG ATRACE_TAG_DALVIK
#include <cutils/trace.h>

#include "art_method-inl.h"
#include "arch/instruction_set_features.h"
#include "arch/mips/instruction_set_features_mips.h"
#include "base/dumpable.h"
#include "base/macros.h"
#include "base/stl_util.h"
#include "base/stringpiece.h"
#include "base/time_utils.h"
#include "base/timing_logger.h"
#include "base/unix_file/fd_file.h"
#include "class_linker.h"
#include "compiler.h"
#include "compiler_callbacks.h"
#include "dex_file-inl.h"
#include "dex/pass_manager.h"
#include "dex/verification_results.h"
#include "dex/quick_compiler_callbacks.h"
#include "dex/quick/dex_file_to_method_inliner_map.h"
#include "driver/compiler_driver.h"
#include "driver/compiler_options.h"
#include "dwarf/method_debug_info.h"
#include "elf_file.h"
#include "elf_writer.h"
#include "elf_writer_quick.h"
#include "gc/space/image_space.h"
#include "gc/space/space-inl.h"
#include "image_writer.h"
#include "interpreter/unstarted_runtime.h"
#include "leb128.h"
#include "mirror/class-inl.h"
#include "mirror/class_loader.h"
#include "mirror/object-inl.h"
#include "mirror/object_array-inl.h"
#include "oat_writer.h"
#include "os.h"
#include "runtime.h"
#include "ScopedLocalRef.h"
#include "scoped_thread_state_change.h"
#include "utils.h"
#include "vector_output_stream.h"
#include "well_known_classes.h"
#include "zip_archive.h"
#ifdef HAVE_ANDROID_OS
#include "cutils/properties.h"
#endif

namespace art {

static int original_argc;
static char** original_argv;

static std::string CommandLine() {
  std::vector<std::string> command;
  for (int i = 0; i < original_argc; ++i) {
    command.push_back(original_argv[i]);
  }
  return Join(command, ' ');
}

// A stripped version. Remove some less essential parameters. If we see a "--zip-fd=" parameter, be
// even more aggressive. There won't be much reasonable data here for us in that case anyways (the
// locations are all staged).
static std::string StrippedCommandLine() {
  std::vector<std::string> command;

  // Do a pre-pass to look for zip-fd.
  bool saw_zip_fd = false;
  for (int i = 0; i < original_argc; ++i) {
    if (StartsWith(original_argv[i], "--zip-fd=")) {
      saw_zip_fd = true;
      break;
    }
  }

  // Now filter out things.
  for (int i = 0; i < original_argc; ++i) {
    // All runtime-arg parameters are dropped.
    if (strcmp(original_argv[i], "--runtime-arg") == 0) {
      i++;  // Drop the next part, too.
      continue;
    }

    // Any instruction-setXXX is dropped.
    if (StartsWith(original_argv[i], "--instruction-set")) {
      continue;
    }

    // The boot image is dropped.
    if (StartsWith(original_argv[i], "--boot-image=")) {
      continue;
    }

    // This should leave any dex-file and oat-file options, describing what we compiled.

    // However, we prefer to drop this when we saw --zip-fd.
    if (saw_zip_fd) {
      // Drop anything --zip-X, --dex-X, --oat-X, --swap-X, or --app-image-X
      if (StartsWith(original_argv[i], "--zip-") ||
          StartsWith(original_argv[i], "--dex-") ||
          StartsWith(original_argv[i], "--oat-") ||
          StartsWith(original_argv[i], "--swap-") ||
          StartsWith(original_argv[i], "--app-image-")) {
        continue;
      }
    }

    command.push_back(original_argv[i]);
  }

  // Construct the final output.
  if (command.size() <= 1U) {
    // It seems only "/system/bin/dex2oat" is left, or not even that. Use a pretty line.
    return "Starting dex2oat.";
  }
  return Join(command, ' ');
}

static void UsageErrorV(const char* fmt, va_list ap) {
  std::string error;
  StringAppendV(&error, fmt, ap);
  LOG(ERROR) << error;
}

static void UsageError(const char* fmt, ...) {
  va_list ap;
  va_start(ap, fmt);
  UsageErrorV(fmt, ap);
  va_end(ap);
}

NO_RETURN static void Usage(const char* fmt, ...) {
  va_list ap;
  va_start(ap, fmt);
  UsageErrorV(fmt, ap);
  va_end(ap);

  UsageError("Command: %s", CommandLine().c_str());

  UsageError("Usage: dex2oat [options]...");
  UsageError("");
  UsageError("  -j<number>: specifies the number of threads used for compilation.");
  UsageError("       Default is the number of detected hardware threads available on the");
  UsageError("       host system.");
  UsageError("      Example: -j12");
  UsageError("");
  UsageError("  --dex-file=<dex-file>: specifies a .dex, .jar, or .apk file to compile.");
  UsageError("      Example: --dex-file=/system/framework/core.jar");
  UsageError("");
  UsageError("  --dex-location=<dex-location>: specifies an alternative dex location to");
  UsageError("      encode in the oat file for the corresponding --dex-file argument.");
  UsageError("      Example: --dex-file=/home/build/out/system/framework/core.jar");
  UsageError("               --dex-location=/system/framework/core.jar");
  UsageError("");
  UsageError("  --zip-fd=<file-descriptor>: specifies a file descriptor of a zip file");
  UsageError("      containing a classes.dex file to compile.");
  UsageError("      Example: --zip-fd=5");
  UsageError("");
  UsageError("  --zip-location=<zip-location>: specifies a symbolic name for the file");
  UsageError("      corresponding to the file descriptor specified by --zip-fd.");
  UsageError("      Example: --zip-location=/system/app/Calculator.apk");
  UsageError("");
  UsageError("  --oat-file=<file.oat>: specifies the oat output destination via a filename.");
  UsageError("      Example: --oat-file=/system/framework/boot.oat");
  UsageError("");
  UsageError("  --oat-fd=<number>: specifies the oat output destination via a file descriptor.");
  UsageError("      Example: --oat-fd=6");
  UsageError("");
  UsageError("  --oat-location=<oat-name>: specifies a symbolic name for the file corresponding");
  UsageError("      to the file descriptor specified by --oat-fd.");
  UsageError("      Example: --oat-location=/data/dalvik-cache/system@app@Calculator.apk.oat");
  UsageError("");
  UsageError("  --oat-symbols=<file.oat>: specifies the oat output destination with full symbols.");
  UsageError("      Example: --oat-symbols=/symbols/system/framework/boot.oat");
  UsageError("");
  UsageError("  --image=<file.art>: specifies the output image filename.");
  UsageError("      Example: --image=/system/framework/boot.art");
  UsageError("");
  UsageError("  --image-classes=<classname-file>: specifies classes to include in an image.");
  UsageError("      Example: --image=frameworks/base/preloaded-classes");
  UsageError("");
  UsageError("  --base=<hex-address>: specifies the base address when creating a boot image.");
  UsageError("      Example: --base=0x50000000");
  UsageError("");
  UsageError("  --boot-image=<file.art>: provide the image file for the boot class path.");
  UsageError("      Example: --boot-image=/system/framework/boot.art");
  UsageError("      Default: $ANDROID_ROOT/system/framework/boot.art");
  UsageError("");
  UsageError("  --android-root=<path>: used to locate libraries for portable linking.");
  UsageError("      Example: --android-root=out/host/linux-x86");
  UsageError("      Default: $ANDROID_ROOT");
  UsageError("");
  UsageError("  --instruction-set=(arm|arm64|mips|mips64|x86|x86_64): compile for a particular");
  UsageError("      instruction set.");
  UsageError("      Example: --instruction-set=x86");
  UsageError("      Default: arm");
  UsageError("");
  UsageError("  --instruction-set-features=...,: Specify instruction set features");
  UsageError("      Example: --instruction-set-features=div");
  UsageError("      Default: default");
  UsageError("");
  UsageError("  --compile-pic: Force indirect use of code, methods, and classes");
  UsageError("      Default: disabled");
  UsageError("");
  UsageError("  --compiler-backend=(Quick|Optimizing): select compiler backend");
  UsageError("      set.");
  UsageError("      Example: --compiler-backend=Optimizing");
  UsageError("      Default: Optimizing");
  UsageError("");
  UsageError("  --compiler-filter="
                "(verify-none"
                "|interpret-only"
                "|space"
                "|balanced"
                "|speed"
                "|everything"
                "|time):");
  UsageError("      select compiler filter.");
  UsageError("      Example: --compiler-filter=everything");
  UsageError("      Default: speed");
  UsageError("");
  UsageError("  --huge-method-max=<method-instruction-count>: threshold size for a huge");
  UsageError("      method for compiler filter tuning.");
  UsageError("      Example: --huge-method-max=%d", CompilerOptions::kDefaultHugeMethodThreshold);
  UsageError("      Default: %d", CompilerOptions::kDefaultHugeMethodThreshold);
  UsageError("");
  UsageError("  --large-method-max=<method-instruction-count>: threshold size for a large");
  UsageError("      method for compiler filter tuning.");
  UsageError("      Example: --large-method-max=%d", CompilerOptions::kDefaultLargeMethodThreshold);
  UsageError("      Default: %d", CompilerOptions::kDefaultLargeMethodThreshold);
  UsageError("");
  UsageError("  --small-method-max=<method-instruction-count>: threshold size for a small");
  UsageError("      method for compiler filter tuning.");
  UsageError("      Example: --small-method-max=%d", CompilerOptions::kDefaultSmallMethodThreshold);
  UsageError("      Default: %d", CompilerOptions::kDefaultSmallMethodThreshold);
  UsageError("");
  UsageError("  --tiny-method-max=<method-instruction-count>: threshold size for a tiny");
  UsageError("      method for compiler filter tuning.");
  UsageError("      Example: --tiny-method-max=%d", CompilerOptions::kDefaultTinyMethodThreshold);
  UsageError("      Default: %d", CompilerOptions::kDefaultTinyMethodThreshold);
  UsageError("");
  UsageError("  --num-dex-methods=<method-count>: threshold size for a small dex file for");
  UsageError("      compiler filter tuning. If the input has fewer than this many methods");
  UsageError("      and the filter is not interpret-only or verify-none, overrides the");
  UsageError("      filter to use speed");
  UsageError("      Example: --num-dex-method=%d", CompilerOptions::kDefaultNumDexMethodsThreshold);
  UsageError("      Default: %d", CompilerOptions::kDefaultNumDexMethodsThreshold);
  UsageError("");
  UsageError("  --inline-depth-limit=<depth-limit>: the depth limit of inlining for fine tuning");
  UsageError("      the compiler. A zero value will disable inlining. Honored only by Optimizing.");
  UsageError("      Has priority over the --compiler-filter option. Intended for ");
  UsageError("      development/experimental use.");
  UsageError("      Example: --inline-depth-limit=%d", CompilerOptions::kDefaultInlineDepthLimit);
  UsageError("      Default: %d", CompilerOptions::kDefaultInlineDepthLimit);
  UsageError("");
  UsageError("  --inline-max-code-units=<code-units-count>: the maximum code units that a method");
  UsageError("      can have to be considered for inlining. A zero value will disable inlining.");
  UsageError("      Honored only by Optimizing. Has priority over the --compiler-filter option.");
  UsageError("      Intended for development/experimental use.");
  UsageError("      Example: --inline-max-code-units=%d",
             CompilerOptions::kDefaultInlineMaxCodeUnits);
  UsageError("      Default: %d", CompilerOptions::kDefaultInlineMaxCodeUnits);
  UsageError("");
  UsageError("  --dump-timing: display a breakdown of where time was spent");
  UsageError("");
  UsageError("  --include-patch-information: Include patching information so the generated code");
  UsageError("      can have its base address moved without full recompilation.");
  UsageError("");
  UsageError("  --no-include-patch-information: Do not include patching information.");
  UsageError("");
  UsageError("  -g");
  UsageError("  --generate-debug-info: Generate debug information for native debugging,");
  UsageError("      such as stack unwinding information, ELF symbols and DWARF sections.");
  UsageError("      This generates all the available information. Unneeded parts can be");
  UsageError("      stripped using standard command line tools such as strip or objcopy.");
  UsageError("      (enabled by default in debug builds, disabled by default otherwise)");
  UsageError("");
  UsageError("  --debuggable: Produce debuggable code. Implies --generate-debug-info.");
  UsageError("");
  UsageError("  --no-generate-debug-info: Do not generate debug information for native debugging.");
  UsageError("");
  UsageError("  --runtime-arg <argument>: used to specify various arguments for the runtime,");
  UsageError("      such as initial heap size, maximum heap size, and verbose output.");
  UsageError("      Use a separate --runtime-arg switch for each argument.");
  UsageError("      Example: --runtime-arg -Xms256m");
  UsageError("");
  UsageError("  --profile-file=<filename>: specify profiler output file to use for compilation.");
  UsageError("");
  UsageError("  --print-pass-names: print a list of pass names");
  UsageError("");
  UsageError("  --disable-passes=<pass-names>:  disable one or more passes separated by comma.");
  UsageError("      Example: --disable-passes=UseCount,BBOptimizations");
  UsageError("");
  UsageError("  --print-pass-options: print a list of passes that have configurable options along "
             "with the setting.");
  UsageError("      Will print default if no overridden setting exists.");
  UsageError("");
  UsageError("  --pass-options=Pass1Name:Pass1OptionName:Pass1Option#,"
             "Pass2Name:Pass2OptionName:Pass2Option#");
  UsageError("      Used to specify a pass specific option. The setting itself must be integer.");
  UsageError("      Separator used between options is a comma.");
  UsageError("");
  UsageError("  --swap-file=<file-name>:  specifies a file to use for swap.");
  UsageError("      Example: --swap-file=/data/tmp/swap.001");
  UsageError("");
  UsageError("  --swap-fd=<file-descriptor>:  specifies a file to use for swap (by descriptor).");
  UsageError("      Example: --swap-fd=10");
  UsageError("");
  UsageError("  --app-image-fd=<file-descriptor>: specify output file descriptor for app image.");
  UsageError("      Example: --app-image-fd=10");
  UsageError("");
  UsageError("  --app-image-file=<file-name>: specify a file name for app image.");
  UsageError("      Example: --app-image-file=/data/dalvik-cache/system@app@Calculator.apk.art");
  UsageError("");
  std::cerr << "See log for usage error information\n";
  exit(EXIT_FAILURE);
}

// The primary goal of the watchdog is to prevent stuck build servers
// during development when fatal aborts lead to a cascade of failures
// that result in a deadlock.
class WatchDog {
// WatchDog defines its own CHECK_PTHREAD_CALL to avoid using LOG which uses locks
#undef CHECK_PTHREAD_CALL
#define CHECK_WATCH_DOG_PTHREAD_CALL(call, args, what) \
  do { \
    int rc = call args; \
    if (rc != 0) { \
      errno = rc; \
      std::string message(# call); \
      message += " failed for "; \
      message += reason; \
      Fatal(message); \
    } \
  } while (false)

 public:
  explicit WatchDog(bool is_watch_dog_enabled) {
    is_watch_dog_enabled_ = is_watch_dog_enabled;
    if (!is_watch_dog_enabled_) {
      return;
    }
    shutting_down_ = false;
    const char* reason = "dex2oat watch dog thread startup";
    CHECK_WATCH_DOG_PTHREAD_CALL(pthread_mutex_init, (&mutex_, nullptr), reason);
    CHECK_WATCH_DOG_PTHREAD_CALL(pthread_cond_init, (&cond_, nullptr), reason);
    CHECK_WATCH_DOG_PTHREAD_CALL(pthread_attr_init, (&attr_), reason);
    CHECK_WATCH_DOG_PTHREAD_CALL(pthread_create, (&pthread_, &attr_, &CallBack, this), reason);
    CHECK_WATCH_DOG_PTHREAD_CALL(pthread_attr_destroy, (&attr_), reason);
  }
  ~WatchDog() {
    if (!is_watch_dog_enabled_) {
      return;
    }
    const char* reason = "dex2oat watch dog thread shutdown";
    CHECK_WATCH_DOG_PTHREAD_CALL(pthread_mutex_lock, (&mutex_), reason);
    shutting_down_ = true;
    CHECK_WATCH_DOG_PTHREAD_CALL(pthread_cond_signal, (&cond_), reason);
    CHECK_WATCH_DOG_PTHREAD_CALL(pthread_mutex_unlock, (&mutex_), reason);

    CHECK_WATCH_DOG_PTHREAD_CALL(pthread_join, (pthread_, nullptr), reason);

    CHECK_WATCH_DOG_PTHREAD_CALL(pthread_cond_destroy, (&cond_), reason);
    CHECK_WATCH_DOG_PTHREAD_CALL(pthread_mutex_destroy, (&mutex_), reason);
  }

 private:
  static void* CallBack(void* arg) {
    WatchDog* self = reinterpret_cast<WatchDog*>(arg);
    ::art::SetThreadName("dex2oat watch dog");
    self->Wait();
    return nullptr;
  }

  NO_RETURN static void Fatal(const std::string& message) {
    // TODO: When we can guarantee it won't prevent shutdown in error cases, move to LOG. However,
    //       it's rather easy to hang in unwinding.
    //       LogLine also avoids ART logging lock issues, as it's really only a wrapper around
    //       logcat logging or stderr output.
    LogMessage::LogLine(__FILE__, __LINE__, LogSeverity::FATAL, message.c_str());
    exit(1);
  }

  void Wait() {
    // TODO: tune the multiplier for GC verification, the following is just to make the timeout
    //       large.
    constexpr int64_t multiplier = kVerifyObjectSupport > kVerifyObjectModeFast ? 100 : 1;
    timespec timeout_ts;
    InitTimeSpec(true, CLOCK_REALTIME, multiplier * kWatchDogTimeoutSeconds * 1000, 0, &timeout_ts);
    const char* reason = "dex2oat watch dog thread waiting";
    CHECK_WATCH_DOG_PTHREAD_CALL(pthread_mutex_lock, (&mutex_), reason);
    while (!shutting_down_) {
      int rc = TEMP_FAILURE_RETRY(pthread_cond_timedwait(&cond_, &mutex_, &timeout_ts));
      if (rc == ETIMEDOUT) {
        Fatal(StringPrintf("dex2oat did not finish after %" PRId64 " seconds",
                           kWatchDogTimeoutSeconds));
      } else if (rc != 0) {
        std::string message(StringPrintf("pthread_cond_timedwait failed: %s",
                                         strerror(errno)));
        Fatal(message.c_str());
      }
    }
    CHECK_WATCH_DOG_PTHREAD_CALL(pthread_mutex_unlock, (&mutex_), reason);
  }

  // When setting timeouts, keep in mind that the build server may not be as fast as your desktop.
  // Debug builds are slower so they have larger timeouts.
  static constexpr int64_t kSlowdownFactor = kIsDebugBuild ? 5U : 1U;

  // 9.5 minutes scaled by kSlowdownFactor. This is slightly smaller than the Package Manager
  // watchdog (PackageManagerService.WATCHDOG_TIMEOUT, 10 minutes), so that dex2oat will abort
  // itself before that watchdog would take down the system server.
  static constexpr int64_t kWatchDogTimeoutSeconds = kSlowdownFactor * (9 * 60 + 30);

  bool is_watch_dog_enabled_;
  bool shutting_down_;
  // TODO: Switch to Mutex when we can guarantee it won't prevent shutdown in error cases.
  pthread_mutex_t mutex_;
  pthread_cond_t cond_;
  pthread_attr_t attr_;
  pthread_t pthread_;
};

static constexpr size_t kMinDexFilesForSwap = 2;
static constexpr size_t kMinDexFileCumulativeSizeForSwap = 20 * MB;

static bool UseSwap(bool is_image, std::vector<const DexFile*>& dex_files) {
  if (is_image) {
    // Don't use swap, we know generation should succeed, and we don't want to slow it down.
    return false;
  }
  if (dex_files.size() < kMinDexFilesForSwap) {
    // If there are less dex files than the threshold, assume it's gonna be fine.
    return false;
  }
  size_t dex_files_size = 0;
  for (const auto* dex_file : dex_files) {
    dex_files_size += dex_file->GetHeader().file_size_;
  }
  return dex_files_size >= kMinDexFileCumulativeSizeForSwap;
}

class Dex2Oat FINAL {
 public:
  explicit Dex2Oat(TimingLogger* timings) :
      compiler_kind_(Compiler::kOptimizing),
      instruction_set_(kRuntimeISA),
      // Take the default set of instruction features from the build.
      verification_results_(nullptr),
      method_inliner_map_(),
      runtime_(nullptr),
      thread_count_(sysconf(_SC_NPROCESSORS_CONF)),
      start_ns_(NanoTime()),
      oat_fd_(-1),
      zip_fd_(-1),
      image_base_(0U),
      image_classes_zip_filename_(nullptr),
      image_classes_filename_(nullptr),
      compiled_classes_zip_filename_(nullptr),
      compiled_classes_filename_(nullptr),
      compiled_methods_zip_filename_(nullptr),
      compiled_methods_filename_(nullptr),
      app_image_(false),
      boot_image_(false),
      is_host_(false),
      image_writer_(nullptr),
      driver_(nullptr),
      dump_stats_(false),
      dump_passes_(false),
      dump_timing_(false),
      dump_slow_timing_(kIsDebugBuild),
      dump_cfg_append_(false),
      swap_fd_(-1),
      app_image_fd_(kInvalidImageFd),
      timings_(timings) {}

  ~Dex2Oat() {
    // Free opened dex files before deleting the runtime_, because ~DexFile
    // uses MemMap, which is shut down by ~Runtime.
    class_path_files_.clear();
    opened_dex_files_.clear();

    // Log completion time before deleting the runtime_, because this accesses
    // the runtime.
    LogCompletionTime();

    if (!kIsDebugBuild && !(RUNNING_ON_MEMORY_TOOL && kMemoryToolDetectsLeaks)) {
      // We want to just exit on non-debug builds, not bringing the runtime down
      // in an orderly fashion. So release the following fields.
      driver_.release();
      image_writer_.release();
      for (std::unique_ptr<const DexFile>& dex_file : opened_dex_files_) {
        dex_file.release();
      }
      oat_file_.release();
      runtime_.release();
      verification_results_.release();
      key_value_store_.release();
    }
  }

  struct ParserOptions {
    std::string oat_symbols;
    std::string boot_image_filename;
    bool watch_dog_enabled = true;
    bool requested_specific_compiler = false;
    std::string error_msg;
  };

  void ParseZipFd(const StringPiece& option) {
    ParseUintOption(option, "--zip-fd", &zip_fd_, Usage);
  }

  void ParseOatFd(const StringPiece& option) {
    ParseUintOption(option, "--oat-fd", &oat_fd_, Usage);
  }

  void ParseJ(const StringPiece& option) {
    ParseUintOption(option, "-j", &thread_count_, Usage, /* is_long_option */ false);
  }

  void ParseBase(const StringPiece& option) {
    DCHECK(option.starts_with("--base="));
    const char* image_base_str = option.substr(strlen("--base=")).data();
    char* end;
    image_base_ = strtoul(image_base_str, &end, 16);
    if (end == image_base_str || *end != '\0') {
      Usage("Failed to parse hexadecimal value for option %s", option.data());
    }
  }

  void ParseInstructionSet(const StringPiece& option) {
    DCHECK(option.starts_with("--instruction-set="));
    StringPiece instruction_set_str = option.substr(strlen("--instruction-set=")).data();
    // StringPiece is not necessarily zero-terminated, so need to make a copy and ensure it.
    std::unique_ptr<char[]> buf(new char[instruction_set_str.length() + 1]);
    strncpy(buf.get(), instruction_set_str.data(), instruction_set_str.length());
    buf.get()[instruction_set_str.length()] = 0;
    instruction_set_ = GetInstructionSetFromString(buf.get());
    // arm actually means thumb2.
    if (instruction_set_ == InstructionSet::kArm) {
      instruction_set_ = InstructionSet::kThumb2;
    }
  }

  void ParseInstructionSetVariant(const StringPiece& option, ParserOptions* parser_options) {
    DCHECK(option.starts_with("--instruction-set-variant="));
    StringPiece str = option.substr(strlen("--instruction-set-variant=")).data();
    instruction_set_features_.reset(
        InstructionSetFeatures::FromVariant(
            instruction_set_, str.as_string(), &parser_options->error_msg));
    if (instruction_set_features_.get() == nullptr) {
      Usage("%s", parser_options->error_msg.c_str());
    }
  }

  void ParseInstructionSetFeatures(const StringPiece& option, ParserOptions* parser_options) {
    DCHECK(option.starts_with("--instruction-set-features="));
    StringPiece str = option.substr(strlen("--instruction-set-features=")).data();
    if (instruction_set_features_.get() == nullptr) {
      instruction_set_features_.reset(
          InstructionSetFeatures::FromVariant(
              instruction_set_, "default", &parser_options->error_msg));
      if (instruction_set_features_.get() == nullptr) {
        Usage("Problem initializing default instruction set features variant: %s",
              parser_options->error_msg.c_str());
      }
    }
    instruction_set_features_.reset(
        instruction_set_features_->AddFeaturesFromString(str.as_string(),
                                                         &parser_options->error_msg));
    if (instruction_set_features_.get() == nullptr) {
      Usage("Error parsing '%s': %s", option.data(), parser_options->error_msg.c_str());
    }
  }

  void ParseCompilerBackend(const StringPiece& option, ParserOptions* parser_options) {
    DCHECK(option.starts_with("--compiler-backend="));
    parser_options->requested_specific_compiler = true;
    StringPiece backend_str = option.substr(strlen("--compiler-backend=")).data();
    if (backend_str == "Quick") {
      compiler_kind_ = Compiler::kQuick;
    } else if (backend_str == "Optimizing") {
      compiler_kind_ = Compiler::kOptimizing;
    } else {
      Usage("Unknown compiler backend: %s", backend_str.data());
    }
  }

<<<<<<< HEAD
    // Override the number of compiler threads with optimal value (thru system property)
    #ifdef HAVE_ANDROID_OS
    const char* propertyName = "ro.sys.fw.dex2oat_thread_count";
    char thread_count_str[PROPERTY_VALUE_MAX];

    if (property_get(propertyName, thread_count_str, "") > 0) {
        if (ParseUint(thread_count_str, &thread_count_)) {
            LOG(INFO) << "Adjusted thread count (for runtime dex2oat): " << thread_count_ << ", " << thread_count_str;
        }
    }
    #endif

    image_ = (!image_filename_.empty());
    if (!requested_specific_compiler && !kUseOptimizingCompiler) {
      // If no specific compiler is requested, the current behavior is
      // to compile the boot image with Quick, and the rest with Optimizing.
      compiler_kind_ = image_ ? Compiler::kQuick : Compiler::kOptimizing;
=======
  void ProcessOptions(ParserOptions* parser_options) {
    boot_image_ = !image_filename_.empty();
    app_image_ = app_image_fd_ != -1 || !app_image_file_name_.empty();

    if (IsAppImage() && IsBootImage()) {
      Usage("Can't have both --image and (--app-image-fd or --app-image-file)");
>>>>>>> 68cebffe
    }

    if (IsBootImage()) {
      // We need the boot image to always be debuggable.
      compiler_options_->debuggable_ = true;
    }

    if (oat_filename_.empty() && oat_fd_ == -1) {
      Usage("Output must be supplied with either --oat-file or --oat-fd");
    }

    if (!oat_filename_.empty() && oat_fd_ != -1) {
      Usage("--oat-file should not be used with --oat-fd");
    }

    if (!parser_options->oat_symbols.empty() && oat_fd_ != -1) {
      Usage("--oat-symbols should not be used with --oat-fd");
    }

    if (!parser_options->oat_symbols.empty() && is_host_) {
      Usage("--oat-symbols should not be used with --host");
    }

    if (oat_fd_ != -1 && !image_filename_.empty()) {
      Usage("--oat-fd should not be used with --image");
    }

    if (android_root_.empty()) {
      const char* android_root_env_var = getenv("ANDROID_ROOT");
      if (android_root_env_var == nullptr) {
        Usage("--android-root unspecified and ANDROID_ROOT not set");
      }
      android_root_ += android_root_env_var;
    }

    if (!boot_image_ && parser_options->boot_image_filename.empty()) {
      parser_options->boot_image_filename += android_root_;
      parser_options->boot_image_filename += "/framework/boot.art";
    }
    if (!parser_options->boot_image_filename.empty()) {
      boot_image_option_ += "-Ximage:";
      boot_image_option_ += parser_options->boot_image_filename;
    }

    if (image_classes_filename_ != nullptr && !IsBootImage()) {
      Usage("--image-classes should only be used with --image");
    }

    if (image_classes_filename_ != nullptr && !boot_image_option_.empty()) {
      Usage("--image-classes should not be used with --boot-image");
    }

    if (image_classes_zip_filename_ != nullptr && image_classes_filename_ == nullptr) {
      Usage("--image-classes-zip should be used with --image-classes");
    }

    if (compiled_classes_filename_ != nullptr && !IsBootImage()) {
      Usage("--compiled-classes should only be used with --image");
    }

    if (compiled_classes_filename_ != nullptr && !boot_image_option_.empty()) {
      Usage("--compiled-classes should not be used with --boot-image");
    }

    if (compiled_classes_zip_filename_ != nullptr && compiled_classes_filename_ == nullptr) {
      Usage("--compiled-classes-zip should be used with --compiled-classes");
    }

    if (dex_filenames_.empty() && zip_fd_ == -1) {
      Usage("Input must be supplied with either --dex-file or --zip-fd");
    }

    if (!dex_filenames_.empty() && zip_fd_ != -1) {
      Usage("--dex-file should not be used with --zip-fd");
    }

    if (!dex_filenames_.empty() && !zip_location_.empty()) {
      Usage("--dex-file should not be used with --zip-location");
    }

    if (dex_locations_.empty()) {
      for (const char* dex_file_name : dex_filenames_) {
        dex_locations_.push_back(dex_file_name);
      }
    } else if (dex_locations_.size() != dex_filenames_.size()) {
      Usage("--dex-location arguments do not match --dex-file arguments");
    }

    if (zip_fd_ != -1 && zip_location_.empty()) {
      Usage("--zip-location should be supplied with --zip-fd");
    }

    if (boot_image_option_.empty()) {
      if (image_base_ == 0) {
        Usage("Non-zero --base not specified");
      }
    }

    oat_stripped_ = oat_filename_;
    if (!parser_options->oat_symbols.empty()) {
      oat_unstripped_ = parser_options->oat_symbols;
    } else {
      oat_unstripped_ = oat_filename_;
    }

    // If no instruction set feature was given, use the default one for the target
    // instruction set.
    if (instruction_set_features_.get() == nullptr) {
      instruction_set_features_.reset(
          InstructionSetFeatures::FromVariant(
              instruction_set_, "default", &parser_options->error_msg));
      if (instruction_set_features_.get() == nullptr) {
        Usage("Problem initializing default instruction set features variant: %s",
              parser_options->error_msg.c_str());
      }
    }

    if (instruction_set_ == kRuntimeISA) {
      std::unique_ptr<const InstructionSetFeatures> runtime_features(
          InstructionSetFeatures::FromCppDefines());
      if (!instruction_set_features_->Equals(runtime_features.get())) {
        LOG(WARNING) << "Mismatch between dex2oat instruction set features ("
            << *instruction_set_features_ << ") and those of dex2oat executable ("
            << *runtime_features <<") for the command line:\n"
            << CommandLine();
      }
    }

    // It they are not set, use default values for inlining settings.
    // TODO: We should rethink the compiler filter. We mostly save
    // time here, which is orthogonal to space.
    if (compiler_options_->inline_depth_limit_ == CompilerOptions::kUnsetInlineDepthLimit) {
      compiler_options_->inline_depth_limit_ =
          (compiler_options_->compiler_filter_ == CompilerOptions::kSpace)
          // Implementation of the space filter: limit inlining depth.
          ? CompilerOptions::kSpaceFilterInlineDepthLimit
          : CompilerOptions::kDefaultInlineDepthLimit;
    }
    if (compiler_options_->inline_max_code_units_ == CompilerOptions::kUnsetInlineMaxCodeUnits) {
      compiler_options_->inline_max_code_units_ =
          (compiler_options_->compiler_filter_ == CompilerOptions::kSpace)
          // Implementation of the space filter: limit inlining max code units.
          ? CompilerOptions::kSpaceFilterInlineMaxCodeUnits
          : CompilerOptions::kDefaultInlineMaxCodeUnits;
    }

    // Checks are all explicit until we know the architecture.
    // Set the compilation target's implicit checks options.
    switch (instruction_set_) {
      case kArm:
      case kThumb2:
      case kArm64:
      case kX86:
      case kX86_64:
      case kMips:
      case kMips64:
        compiler_options_->implicit_null_checks_ = true;
        compiler_options_->implicit_so_checks_ = true;
        break;

      default:
        // Defaults are correct.
        break;
    }

    compiler_options_->verbose_methods_ = verbose_methods_.empty() ? nullptr : &verbose_methods_;

    // Done with usage checks, enable watchdog if requested
    if (parser_options->watch_dog_enabled) {
      watchdog_.reset(new WatchDog(true));
    }

    // Fill some values into the key-value store for the oat header.
    key_value_store_.reset(new SafeMap<std::string, std::string>());
  }

  void InsertCompileOptions(int argc, char** argv) {
    std::ostringstream oss;
    for (int i = 0; i < argc; ++i) {
      if (i > 0) {
        oss << ' ';
      }
      oss << argv[i];
    }
    key_value_store_->Put(OatHeader::kDex2OatCmdLineKey, oss.str());
    oss.str("");  // Reset.
    oss << kRuntimeISA;
    key_value_store_->Put(OatHeader::kDex2OatHostKey, oss.str());
    key_value_store_->Put(
        OatHeader::kPicKey,
        compiler_options_->compile_pic_ ? OatHeader::kTrueValue : OatHeader::kFalseValue);
    key_value_store_->Put(
        OatHeader::kDebuggableKey,
        compiler_options_->debuggable_ ? OatHeader::kTrueValue : OatHeader::kFalseValue);
  }

  // Parse the arguments from the command line. In case of an unrecognized option or impossible
  // values/combinations, a usage error will be displayed and exit() is called. Thus, if the method
  // returns, arguments have been successfully parsed.
  void ParseArgs(int argc, char** argv) {
    original_argc = argc;
    original_argv = argv;

    InitLogging(argv);

    // Skip over argv[0].
    argv++;
    argc--;

    if (argc == 0) {
      Usage("No arguments specified");
    }

    std::unique_ptr<ParserOptions> parser_options(new ParserOptions());
    compiler_options_.reset(new CompilerOptions());

    for (int i = 0; i < argc; i++) {
      const StringPiece option(argv[i]);
      const bool log_options = false;
      if (log_options) {
        LOG(INFO) << "dex2oat: option[" << i << "]=" << argv[i];
      }
      if (option.starts_with("--dex-file=")) {
        dex_filenames_.push_back(option.substr(strlen("--dex-file=")).data());
      } else if (option.starts_with("--dex-location=")) {
        dex_locations_.push_back(option.substr(strlen("--dex-location=")).data());
      } else if (option.starts_with("--zip-fd=")) {
        ParseZipFd(option);
      } else if (option.starts_with("--zip-location=")) {
        zip_location_ = option.substr(strlen("--zip-location=")).data();
      } else if (option.starts_with("--oat-file=")) {
        oat_filename_ = option.substr(strlen("--oat-file=")).data();
      } else if (option.starts_with("--oat-symbols=")) {
        parser_options->oat_symbols = option.substr(strlen("--oat-symbols=")).data();
      } else if (option.starts_with("--oat-fd=")) {
        ParseOatFd(option);
      } else if (option == "--watch-dog") {
        parser_options->watch_dog_enabled = true;
      } else if (option == "--no-watch-dog") {
        parser_options->watch_dog_enabled = false;
      } else if (option.starts_with("-j")) {
        ParseJ(option);
      } else if (option.starts_with("--oat-location=")) {
        oat_location_ = option.substr(strlen("--oat-location=")).data();
      } else if (option.starts_with("--image=")) {
        image_filename_ = option.substr(strlen("--image=")).data();
      } else if (option.starts_with("--image-classes=")) {
        image_classes_filename_ = option.substr(strlen("--image-classes=")).data();
      } else if (option.starts_with("--image-classes-zip=")) {
        image_classes_zip_filename_ = option.substr(strlen("--image-classes-zip=")).data();
      } else if (option.starts_with("--compiled-classes=")) {
        compiled_classes_filename_ = option.substr(strlen("--compiled-classes=")).data();
      } else if (option.starts_with("--compiled-classes-zip=")) {
        compiled_classes_zip_filename_ = option.substr(strlen("--compiled-classes-zip=")).data();
      } else if (option.starts_with("--compiled-methods=")) {
        compiled_methods_filename_ = option.substr(strlen("--compiled-methods=")).data();
      } else if (option.starts_with("--compiled-methods-zip=")) {
        compiled_methods_zip_filename_ = option.substr(strlen("--compiled-methods-zip=")).data();
      } else if (option.starts_with("--base=")) {
        ParseBase(option);
      } else if (option.starts_with("--boot-image=")) {
        parser_options->boot_image_filename = option.substr(strlen("--boot-image=")).data();
      } else if (option.starts_with("--android-root=")) {
        android_root_ = option.substr(strlen("--android-root=")).data();
      } else if (option.starts_with("--instruction-set=")) {
        ParseInstructionSet(option);
      } else if (option.starts_with("--instruction-set-variant=")) {
        ParseInstructionSetVariant(option, parser_options.get());
      } else if (option.starts_with("--instruction-set-features=")) {
        ParseInstructionSetFeatures(option, parser_options.get());
      } else if (option.starts_with("--compiler-backend=")) {
        ParseCompilerBackend(option, parser_options.get());
      } else if (option.starts_with("--profile-file=")) {
        profile_file_ = option.substr(strlen("--profile-file=")).data();
        VLOG(compiler) << "dex2oat: profile file is " << profile_file_;
      } else if (option == "--no-profile-file") {
        // No profile
      } else if (option == "--host") {
        is_host_ = true;
      } else if (option == "--runtime-arg") {
        if (++i >= argc) {
          Usage("Missing required argument for --runtime-arg");
        }
        if (log_options) {
          LOG(INFO) << "dex2oat: option[" << i << "]=" << argv[i];
        }
        runtime_args_.push_back(argv[i]);
      } else if (option == "--dump-timing") {
        dump_timing_ = true;
      } else if (option == "--dump-passes") {
        dump_passes_ = true;
      } else if (option.starts_with("--dump-cfg=")) {
        dump_cfg_file_name_ = option.substr(strlen("--dump-cfg=")).data();
      } else if (option.starts_with("--dump-cfg-append")) {
        dump_cfg_append_ = true;
      } else if (option == "--dump-stats") {
        dump_stats_ = true;
      } else if (option.starts_with("--swap-file=")) {
        swap_file_name_ = option.substr(strlen("--swap-file=")).data();
      } else if (option.starts_with("--swap-fd=")) {
        ParseUintOption(option, "--swap-fd", &swap_fd_, Usage);
      } else if (option.starts_with("--app-image-file=")) {
        app_image_file_name_ = option.substr(strlen("--app-image-file=")).data();
      } else if (option.starts_with("--app-image-fd=")) {
        ParseUintOption(option, "--app-image-fd", &app_image_fd_, Usage);
      } else if (option.starts_with("--verbose-methods=")) {
        // TODO: rather than switch off compiler logging, make all VLOG(compiler) messages
        //       conditional on having verbost methods.
        gLogVerbosity.compiler = false;
        Split(option.substr(strlen("--verbose-methods=")).ToString(), ',', &verbose_methods_);
      } else if (!compiler_options_->ParseCompilerOption(option, Usage)) {
        Usage("Unknown argument %s", option.data());
      }
    }

    ProcessOptions(parser_options.get());

    // Insert some compiler things.
    InsertCompileOptions(argc, argv);
  }

  // Check whether the oat output file is writable, and open it for later. Also open a swap file,
  // if a name is given.
  bool OpenFile() {
    bool create_file = !oat_unstripped_.empty();  // as opposed to using open file descriptor
    if (create_file) {
      oat_file_.reset(OS::CreateEmptyFile(oat_unstripped_.c_str()));
      if (oat_location_.empty()) {
        oat_location_ = oat_filename_;
      }
    } else {
      oat_file_.reset(new File(oat_fd_, oat_location_, true));
      oat_file_->DisableAutoClose();
      if (oat_file_->SetLength(0) != 0) {
        PLOG(WARNING) << "Truncating oat file " << oat_location_ << " failed.";
      }
    }
    if (oat_file_.get() == nullptr) {
      PLOG(ERROR) << "Failed to create oat file: " << oat_location_;
      return false;
    }
    if (create_file && fchmod(oat_file_->Fd(), 0644) != 0) {
      PLOG(ERROR) << "Failed to make oat file world readable: " << oat_location_;
      oat_file_->Erase();
      return false;
    }

    // Swap file handling.
    //
    // If the swap fd is not -1, we assume this is the file descriptor of an open but unlinked file
    // that we can use for swap.
    //
    // If the swap fd is -1 and we have a swap-file string, open the given file as a swap file. We
    // will immediately unlink to satisfy the swap fd assumption.
    if (swap_fd_ == -1 && !swap_file_name_.empty()) {
      std::unique_ptr<File> swap_file(OS::CreateEmptyFile(swap_file_name_.c_str()));
      if (swap_file.get() == nullptr) {
        PLOG(ERROR) << "Failed to create swap file: " << swap_file_name_;
        return false;
      }
      swap_fd_ = swap_file->Fd();
      swap_file->MarkUnchecked();     // We don't we to track this, it will be unlinked immediately.
      swap_file->DisableAutoClose();  // We'll handle it ourselves, the File object will be
                                      // released immediately.
      unlink(swap_file_name_.c_str());
    }
    return true;
  }

  void EraseOatFile() {
    DCHECK(oat_file_.get() != nullptr);
    oat_file_->Erase();
    oat_file_.reset();
  }

  void Shutdown() {
    ScopedObjectAccess soa(Thread::Current());
    for (jobject dex_cache : dex_caches_) {
      soa.Env()->DeleteLocalRef(dex_cache);
    }
    dex_caches_.clear();
  }

  // Set up the environment for compilation. Includes starting the runtime and loading/opening the
  // boot class path.
  bool Setup() {
    TimingLogger::ScopedTiming t("dex2oat Setup", timings_);
    RuntimeOptions runtime_options;
    art::MemMap::Init();  // For ZipEntry::ExtractToMemMap.
    if (boot_image_option_.empty()) {
      std::string boot_class_path = "-Xbootclasspath:";
      boot_class_path += Join(dex_filenames_, ':');
      runtime_options.push_back(std::make_pair(boot_class_path, nullptr));
      std::string boot_class_path_locations = "-Xbootclasspath-locations:";
      boot_class_path_locations += Join(dex_locations_, ':');
      runtime_options.push_back(std::make_pair(boot_class_path_locations, nullptr));
    } else {
      runtime_options.push_back(std::make_pair(boot_image_option_, nullptr));
    }
    for (size_t i = 0; i < runtime_args_.size(); i++) {
      runtime_options.push_back(std::make_pair(runtime_args_[i], nullptr));
    }

    verification_results_.reset(new VerificationResults(compiler_options_.get()));
    callbacks_.reset(new QuickCompilerCallbacks(
        verification_results_.get(),
        &method_inliner_map_,
        IsBootImage() ?
            CompilerCallbacks::CallbackMode::kCompileBootImage :
            CompilerCallbacks::CallbackMode::kCompileApp));
    runtime_options.push_back(std::make_pair("compilercallbacks", callbacks_.get()));
    runtime_options.push_back(
        std::make_pair("imageinstructionset", GetInstructionSetString(instruction_set_)));

    // Only allow no boot image for the runtime if we're compiling one. When we compile an app,
    // we don't want fallback mode, it will abort as we do not push a boot classpath (it might
    // have been stripped in preopting, anyways).
    if (!IsBootImage()) {
      runtime_options.push_back(std::make_pair("-Xno-dex-file-fallback", nullptr));
    }
    // Disable libsigchain. We don't don't need it during compilation and it prevents us
    // from getting a statically linked version of dex2oat (because of dlsym and RTLD_NEXT).
    runtime_options.push_back(std::make_pair("-Xno-sig-chain", nullptr));

    {
      TimingLogger::ScopedTiming t_runtime("Create runtime", timings_);
      if (!CreateRuntime(runtime_options)) {
        return false;
      }
    }

    // Runtime::Create acquired the mutator_lock_ that is normally given away when we
    // Runtime::Start, give it away now so that we don't starve GC.
    Thread* self = Thread::Current();
    self->TransitionFromRunnableToSuspended(kNative);
    // If we're doing the image, override the compiler filter to force full compilation. Must be
    // done ahead of WellKnownClasses::Init that causes verification.  Note: doesn't force
    // compilation of class initializers.
    // Whilst we're in native take the opportunity to initialize well known classes.
    WellKnownClasses::Init(self->GetJniEnv());

    // If --image-classes was specified, calculate the full list of classes to include in the image
    if (image_classes_filename_ != nullptr) {
      std::string error_msg;
      if (image_classes_zip_filename_ != nullptr) {
        image_classes_.reset(ReadImageClassesFromZip(image_classes_zip_filename_,
                                                     image_classes_filename_,
                                                     &error_msg));
      } else {
        image_classes_.reset(ReadImageClassesFromFile(image_classes_filename_));
      }
      if (image_classes_.get() == nullptr) {
        LOG(ERROR) << "Failed to create list of image classes from '" << image_classes_filename_ <<
            "': " << error_msg;
        return false;
      }
    } else if (IsBootImage()) {
      image_classes_.reset(new std::unordered_set<std::string>);
    }
    // If --compiled-classes was specified, calculate the full list of classes to compile in the
    // image.
    if (compiled_classes_filename_ != nullptr) {
      std::string error_msg;
      if (compiled_classes_zip_filename_ != nullptr) {
        compiled_classes_.reset(ReadImageClassesFromZip(compiled_classes_zip_filename_,
                                                        compiled_classes_filename_,
                                                        &error_msg));
      } else {
        compiled_classes_.reset(ReadImageClassesFromFile(compiled_classes_filename_));
      }
      if (compiled_classes_.get() == nullptr) {
        LOG(ERROR) << "Failed to create list of compiled classes from '"
                   << compiled_classes_filename_ << "': " << error_msg;
        return false;
      }
    } else {
      compiled_classes_.reset(nullptr);  // By default compile everything.
    }
    // If --compiled-methods was specified, read the methods to compile from the given file(s).
    if (compiled_methods_filename_ != nullptr) {
      std::string error_msg;
      if (compiled_methods_zip_filename_ != nullptr) {
        compiled_methods_.reset(ReadCommentedInputFromZip(compiled_methods_zip_filename_,
                                                          compiled_methods_filename_,
                                                          nullptr,            // No post-processing.
                                                          &error_msg));
      } else {
        compiled_methods_.reset(ReadCommentedInputFromFile(compiled_methods_filename_,
                                                           nullptr));         // No post-processing.
      }
      if (compiled_methods_.get() == nullptr) {
        LOG(ERROR) << "Failed to create list of compiled methods from '"
            << compiled_methods_filename_ << "': " << error_msg;
        return false;
      }
    } else {
      compiled_methods_.reset(nullptr);  // By default compile everything.
    }

    ClassLinker* const class_linker = Runtime::Current()->GetClassLinker();
    if (boot_image_option_.empty()) {
      dex_files_ = class_linker->GetBootClassPath();
    } else {
      TimingLogger::ScopedTiming t_dex("Opening dex files", timings_);
      if (dex_filenames_.empty()) {
        ATRACE_BEGIN("Opening zip archive from file descriptor");
        std::string error_msg;
        std::unique_ptr<ZipArchive> zip_archive(ZipArchive::OpenFromFd(zip_fd_,
                                                                       zip_location_.c_str(),
                                                                       &error_msg));
        if (zip_archive.get() == nullptr) {
          LOG(ERROR) << "Failed to open zip from file descriptor for '" << zip_location_ << "': "
              << error_msg;
          return false;
        }
        if (!DexFile::OpenFromZip(*zip_archive.get(), zip_location_, &error_msg, &opened_dex_files_)) {
          LOG(ERROR) << "Failed to open dex from file descriptor for zip file '" << zip_location_
              << "': " << error_msg;
          return false;
        }
        for (auto& dex_file : opened_dex_files_) {
          dex_files_.push_back(dex_file.get());
        }
        ATRACE_END();
      } else {
        size_t failure_count = OpenDexFiles(dex_filenames_, dex_locations_, &opened_dex_files_);
        if (failure_count > 0) {
          LOG(ERROR) << "Failed to open some dex files: " << failure_count;
          return false;
        }
        for (auto& dex_file : opened_dex_files_) {
          dex_files_.push_back(dex_file.get());
        }
      }

      constexpr bool kSaveDexInput = false;
      if (kSaveDexInput) {
        for (size_t i = 0; i < dex_files_.size(); ++i) {
          const DexFile* dex_file = dex_files_[i];
          std::string tmp_file_name(StringPrintf("/data/local/tmp/dex2oat.%d.%zd.dex",
                                                 getpid(), i));
          std::unique_ptr<File> tmp_file(OS::CreateEmptyFile(tmp_file_name.c_str()));
          if (tmp_file.get() == nullptr) {
            PLOG(ERROR) << "Failed to open file " << tmp_file_name
                << ". Try: adb shell chmod 777 /data/local/tmp";
            continue;
          }
          // This is just dumping files for debugging. Ignore errors, and leave remnants.
          UNUSED(tmp_file->WriteFully(dex_file->Begin(), dex_file->Size()));
          UNUSED(tmp_file->Flush());
          UNUSED(tmp_file->Close());
          LOG(INFO) << "Wrote input to " << tmp_file_name;
        }
      }
    }
    // Ensure opened dex files are writable for dex-to-dex transformations. Also ensure that
    // the dex caches stay live since we don't want class unloading to occur during compilation.
    for (const auto& dex_file : dex_files_) {
      if (!dex_file->EnableWrite()) {
        PLOG(ERROR) << "Failed to make .dex file writeable '" << dex_file->GetLocation() << "'\n";
      }
      ScopedObjectAccess soa(self);
      dex_caches_.push_back(soa.AddLocalReference<jobject>(
          class_linker->RegisterDexFile(*dex_file, Runtime::Current()->GetLinearAlloc())));
      dex_file->CreateTypeLookupTable();
    }

    // If we use a swap file, ensure we are above the threshold to make it necessary.
    if (swap_fd_ != -1) {
      if (!UseSwap(IsBootImage(), dex_files_)) {
        close(swap_fd_);
        swap_fd_ = -1;
        VLOG(compiler) << "Decided to run without swap.";
      } else {
        LOG(INFO) << "Large app, accepted running with swap.";
      }
    }
    // Note that dex2oat won't close the swap_fd_. The compiler driver's swap space will do that.

    /*
     * If we're not in interpret-only or verify-none mode, go ahead and compile small applications.
     * Don't bother to check if we're doing the image.
     */
    if (!IsBootImage() &&
        compiler_options_->IsCompilationEnabled() &&
        compiler_kind_ == Compiler::kQuick) {
      size_t num_methods = 0;
      for (size_t i = 0; i != dex_files_.size(); ++i) {
        const DexFile* dex_file = dex_files_[i];
        CHECK(dex_file != nullptr);
        num_methods += dex_file->NumMethodIds();
      }
      if (num_methods <= compiler_options_->GetNumDexMethodsThreshold()) {
        compiler_options_->SetCompilerFilter(CompilerOptions::kSpeed);
        VLOG(compiler) << "Below method threshold, compiling anyways";
      }
    }

    return true;
  }

  // Create and invoke the compiler driver. This will compile all the dex files.
  void Compile() {
    TimingLogger::ScopedTiming t("dex2oat Compile", timings_);
    compiler_phases_timings_.reset(new CumulativeLogger("compilation times"));

    // Handle and ClassLoader creation needs to come after Runtime::Create
    jobject class_loader = nullptr;
    jobject class_path_class_loader = nullptr;
    Thread* self = Thread::Current();

    if (!boot_image_option_.empty()) {
      ClassLinker* class_linker = Runtime::Current()->GetClassLinker();
      OpenClassPathFiles(runtime_->GetClassPathString(), dex_files_, &class_path_files_);
      ScopedObjectAccess soa(self);

      // Classpath: first the class-path given.
      std::vector<const DexFile*> class_path_files;
      for (auto& class_path_file : class_path_files_) {
        class_path_files.push_back(class_path_file.get());
      }

      // Store the classpath we have right now.
      key_value_store_->Put(OatHeader::kClassPathKey,
                            OatFile::EncodeDexFileDependencies(class_path_files));

      class_path_class_loader = class_linker->CreatePathClassLoader(self,
                                                                    class_path_files,
                                                                    nullptr);

      // Class path loader as parent so that we'll resolve there first.
      class_loader = class_linker->CreatePathClassLoader(self, dex_files_, class_path_class_loader);
    }

    driver_.reset(new CompilerDriver(compiler_options_.get(),
                                     verification_results_.get(),
                                     &method_inliner_map_,
                                     compiler_kind_,
                                     instruction_set_,
                                     instruction_set_features_.get(),
                                     IsBootImage(),
                                     image_classes_.release(),
                                     compiled_classes_.release(),
                                     nullptr,
                                     thread_count_,
                                     dump_stats_,
                                     dump_passes_,
                                     dump_cfg_file_name_,
                                     dump_cfg_append_,
                                     compiler_phases_timings_.get(),
                                     swap_fd_,
                                     profile_file_));

    driver_->SetDexFilesForOatFile(dex_files_);
    driver_->CompileAll(class_loader, dex_files_, timings_);
  }

  // Notes on the interleaving of creating the image and oat file to
  // ensure the references between the two are correct.
  //
  // Currently we have a memory layout that looks something like this:
  //
  // +--------------+
  // | image        |
  // +--------------+
  // | boot oat     |
  // +--------------+
  // | alloc spaces |
  // +--------------+
  //
  // There are several constraints on the loading of the image and boot.oat.
  //
  // 1. The image is expected to be loaded at an absolute address and
  // contains Objects with absolute pointers within the image.
  //
  // 2. There are absolute pointers from Methods in the image to their
  // code in the oat.
  //
  // 3. There are absolute pointers from the code in the oat to Methods
  // in the image.
  //
  // 4. There are absolute pointers from code in the oat to other code
  // in the oat.
  //
  // To get this all correct, we go through several steps.
  //
  // 1. We prepare offsets for all data in the oat file and calculate
  // the oat data size and code size. During this stage, we also set
  // oat code offsets in methods for use by the image writer.
  //
  // 2. We prepare offsets for the objects in the image and calculate
  // the image size.
  //
  // 3. We create the oat file. Originally this was just our own proprietary
  // file but now it is contained within an ELF dynamic object (aka an .so
  // file). Since we know the image size and oat data size and code size we
  // can prepare the ELF headers and we then know the ELF memory segment
  // layout and we can now resolve all references. The compiler provides
  // LinkerPatch information in each CompiledMethod and we resolve these,
  // using the layout information and image object locations provided by
  // image writer, as we're writing the method code.
  //
  // 4. We create the image file. It needs to know where the oat file
  // will be loaded after itself. Originally when oat file was simply
  // memory mapped so we could predict where its contents were based
  // on the file size. Now that it is an ELF file, we need to inspect
  // the ELF file to understand the in memory segment layout including
  // where the oat header is located within.
  // TODO: We could just remember this information from step 3.
  //
  // 5. We fixup the ELF program headers so that dlopen will try to
  // load the .so at the desired location at runtime by offsetting the
  // Elf32_Phdr.p_vaddr values by the desired base address.
  // TODO: Do this in step 3. We already know the layout there.
  //
  // Steps 1.-3. are done by the CreateOatFile() above, steps 4.-5.
  // are done by the CreateImageFile() below.


  // Write out the generated code part. Calls the OatWriter and ElfBuilder. Also prepares the
  // ImageWriter, if necessary.
  // Note: Flushing (and closing) the file is the caller's responsibility, except for the failure
  //       case (when the file will be explicitly erased).
  bool CreateOatFile() {
    CHECK(key_value_store_.get() != nullptr);

    TimingLogger::ScopedTiming t("dex2oat Oat", timings_);

    std::unique_ptr<OatWriter> oat_writer;
    {
      TimingLogger::ScopedTiming t2("dex2oat OatWriter", timings_);
      std::string image_file_location;
      uint32_t image_file_location_oat_checksum = 0;
      uintptr_t image_file_location_oat_data_begin = 0;
      int32_t image_patch_delta = 0;

      if (app_image_ && image_base_ == 0) {
        gc::space::ImageSpace* image_space = Runtime::Current()->GetHeap()->GetBootImageSpace();
        image_base_ = RoundUp(
            reinterpret_cast<uintptr_t>(image_space->GetImageHeader().GetOatFileEnd()),
            kPageSize);
        VLOG(compiler) << "App image base=" << reinterpret_cast<void*>(image_base_);
      }

      if (IsImage()) {
        PrepareImageWriter(image_base_);
      }

      if (!IsBootImage()) {
        TimingLogger::ScopedTiming t3("Loading image checksum", timings_);
        gc::space::ImageSpace* image_space = Runtime::Current()->GetHeap()->GetBootImageSpace();
        image_file_location_oat_checksum = image_space->GetImageHeader().GetOatChecksum();
        image_file_location_oat_data_begin =
            reinterpret_cast<uintptr_t>(image_space->GetImageHeader().GetOatDataBegin());
        image_file_location = image_space->GetImageFilename();
        image_patch_delta = image_space->GetImageHeader().GetPatchDelta();
      }

      if (!image_file_location.empty()) {
        key_value_store_->Put(OatHeader::kImageLocationKey, image_file_location);
      }

      oat_writer.reset(new OatWriter(dex_files_,
                                     image_file_location_oat_checksum,
                                     image_file_location_oat_data_begin,
                                     image_patch_delta,
                                     driver_.get(),
                                     image_writer_.get(),
                                     IsBootImage(),
                                     timings_,
                                     key_value_store_.get()));
    }

    if (IsImage()) {
      // The OatWriter constructor has already updated offsets in methods and we need to
      // prepare method offsets in the image address space for direct method patching.
      TimingLogger::ScopedTiming t2("dex2oat Prepare image address space", timings_);
      if (!image_writer_->PrepareImageAddressSpace()) {
        LOG(ERROR) << "Failed to prepare image address space.";
        return false;
      }
    }

    {
      TimingLogger::ScopedTiming t2("dex2oat Write ELF", timings_);
      std::unique_ptr<ElfWriter> elf_writer =
          CreateElfWriterQuick(instruction_set_, compiler_options_.get(), oat_file_.get());

      elf_writer->Start();

      OutputStream* rodata = elf_writer->StartRoData();
      if (!oat_writer->WriteRodata(rodata)) {
        LOG(ERROR) << "Failed to write .rodata section to the ELF file " << oat_file_->GetPath();
        return false;
      }
      elf_writer->EndRoData(rodata);

      OutputStream* text = elf_writer->StartText();
      if (!oat_writer->WriteCode(text)) {
        LOG(ERROR) << "Failed to write .text section to the ELF file " << oat_file_->GetPath();
        return false;
      }
      elf_writer->EndText(text);

      elf_writer->SetBssSize(oat_writer->GetBssSize());

      elf_writer->WriteDynamicSection();

      ArrayRef<const dwarf::MethodDebugInfo> method_infos(oat_writer->GetMethodDebugInfo());
      elf_writer->WriteDebugInfo(method_infos);

      ArrayRef<const uintptr_t> patch_locations(oat_writer->GetAbsolutePatchLocations());
      elf_writer->WritePatchLocations(patch_locations);

      if (!elf_writer->End()) {
        LOG(ERROR) << "Failed to write ELF file " << oat_file_->GetPath();
        return false;
      }
    }

    VLOG(compiler) << "Oat file written successfully (unstripped): " << oat_location_;
    return true;
  }

  // If we are compiling an image, invoke the image creation routine. Else just skip.
  bool HandleImage() {
    if (IsImage()) {
      TimingLogger::ScopedTiming t("dex2oat ImageWriter", timings_);
      if (!CreateImageFile()) {
        return false;
      }
      VLOG(compiler) << "Image written successfully: " << image_filename_;
    }
    return true;
  }

  // Create a copy from unstripped to stripped.
  bool CopyUnstrippedToStripped() {
    // If we don't want to strip in place, copy from unstripped location to stripped location.
    // We need to strip after image creation because FixupElf needs to use .strtab.
    if (oat_unstripped_ != oat_stripped_) {
      // If the oat file is still open, flush it.
      if (oat_file_.get() != nullptr && oat_file_->IsOpened()) {
        if (!FlushCloseOatFile()) {
          return false;
        }
      }

      TimingLogger::ScopedTiming t("dex2oat OatFile copy", timings_);
      std::unique_ptr<File> in(OS::OpenFileForReading(oat_unstripped_.c_str()));
      std::unique_ptr<File> out(OS::CreateEmptyFile(oat_stripped_.c_str()));
      size_t buffer_size = 8192;
      std::unique_ptr<uint8_t[]> buffer(new uint8_t[buffer_size]);
      while (true) {
        int bytes_read = TEMP_FAILURE_RETRY(read(in->Fd(), buffer.get(), buffer_size));
        if (bytes_read <= 0) {
          break;
        }
        bool write_ok = out->WriteFully(buffer.get(), bytes_read);
        CHECK(write_ok);
      }
      if (out->FlushCloseOrErase() != 0) {
        PLOG(ERROR) << "Failed to flush and close copied oat file: " << oat_stripped_;
        return false;
      }
      VLOG(compiler) << "Oat file copied successfully (stripped): " << oat_stripped_;
    }
    return true;
  }

  bool FlushOatFile() {
    if (oat_file_.get() != nullptr) {
      TimingLogger::ScopedTiming t2("dex2oat Flush ELF", timings_);
      if (oat_file_->Flush() != 0) {
        PLOG(ERROR) << "Failed to flush oat file: " << oat_location_ << " / "
            << oat_filename_;
        oat_file_->Erase();
        return false;
      }
    }
    return true;
  }

  bool FlushCloseOatFile() {
    if (oat_file_.get() != nullptr) {
      std::unique_ptr<File> tmp(oat_file_.release());
      if (tmp->FlushCloseOrErase() != 0) {
        PLOG(ERROR) << "Failed to flush and close oat file: " << oat_location_ << " / "
            << oat_filename_;
        return false;
      }
    }
    return true;
  }

  void DumpTiming() {
    if (dump_timing_ || (dump_slow_timing_ && timings_->GetTotalNs() > MsToNs(1000))) {
      LOG(INFO) << Dumpable<TimingLogger>(*timings_);
    }
    if (dump_passes_) {
      LOG(INFO) << Dumpable<CumulativeLogger>(*driver_->GetTimingsLogger());
    }
  }

  CompilerOptions* GetCompilerOptions() const {
    return compiler_options_.get();
  }

  bool IsImage() const {
    return IsAppImage() || IsBootImage();
  }

  bool IsAppImage() const {
    return app_image_;
  }

  bool IsBootImage() const {
    return boot_image_;
  }

  bool IsHost() const {
    return is_host_;
  }

 private:
  static size_t OpenDexFiles(const std::vector<const char*>& dex_filenames,
                             const std::vector<const char*>& dex_locations,
                             std::vector<std::unique_ptr<const DexFile>>* dex_files) {
    DCHECK(dex_files != nullptr) << "OpenDexFiles out-param is nullptr";
    size_t failure_count = 0;
    for (size_t i = 0; i < dex_filenames.size(); i++) {
      const char* dex_filename = dex_filenames[i];
      const char* dex_location = dex_locations[i];
      ATRACE_BEGIN(StringPrintf("Opening dex file '%s'", dex_filenames[i]).c_str());
      std::string error_msg;
      if (!OS::FileExists(dex_filename)) {
        LOG(WARNING) << "Skipping non-existent dex file '" << dex_filename << "'";
        continue;
      }
      if (!DexFile::Open(dex_filename, dex_location, &error_msg, dex_files)) {
        LOG(WARNING) << "Failed to open .dex from file '" << dex_filename << "': " << error_msg;
        ++failure_count;
      }
      ATRACE_END();
    }
    return failure_count;
  }

  // Returns true if dex_files has a dex with the named location. We compare canonical locations,
  // so that relative and absolute paths will match. Not caching for the dex_files isn't very
  // efficient, but under normal circumstances the list is neither large nor is this part too
  // sensitive.
  static bool DexFilesContains(const std::vector<const DexFile*>& dex_files,
                               const std::string& location) {
    std::string canonical_location(DexFile::GetDexCanonicalLocation(location.c_str()));
    for (size_t i = 0; i < dex_files.size(); ++i) {
      if (DexFile::GetDexCanonicalLocation(dex_files[i]->GetLocation().c_str()) ==
          canonical_location) {
        return true;
      }
    }
    return false;
  }

  // Appends to opened_dex_files any elements of class_path that dex_files
  // doesn't already contain. This will open those dex files as necessary.
  static void OpenClassPathFiles(const std::string& class_path,
                                 std::vector<const DexFile*> dex_files,
                                 std::vector<std::unique_ptr<const DexFile>>* opened_dex_files) {
    DCHECK(opened_dex_files != nullptr) << "OpenClassPathFiles out-param is nullptr";
    std::vector<std::string> parsed;
    Split(class_path, ':', &parsed);
    // Take Locks::mutator_lock_ so that lock ordering on the ClassLinker::dex_lock_ is maintained.
    ScopedObjectAccess soa(Thread::Current());
    for (size_t i = 0; i < parsed.size(); ++i) {
      if (DexFilesContains(dex_files, parsed[i])) {
        continue;
      }
      std::string error_msg;
      if (!DexFile::Open(parsed[i].c_str(), parsed[i].c_str(), &error_msg, opened_dex_files)) {
        LOG(WARNING) << "Failed to open dex file '" << parsed[i] << "': " << error_msg;
      }
    }
  }

  // Create a runtime necessary for compilation.
  bool CreateRuntime(const RuntimeOptions& runtime_options)
      SHARED_TRYLOCK_FUNCTION(true, Locks::mutator_lock_) {
    if (!Runtime::Create(runtime_options, false)) {
      LOG(ERROR) << "Failed to create runtime";
      return false;
    }
    runtime_.reset(Runtime::Current());
    runtime_->SetInstructionSet(instruction_set_);
    for (int i = 0; i < Runtime::kLastCalleeSaveType; i++) {
      Runtime::CalleeSaveType type = Runtime::CalleeSaveType(i);
      if (!runtime_->HasCalleeSaveMethod(type)) {
        runtime_->SetCalleeSaveMethod(runtime_->CreateCalleeSaveMethod(), type);
      }
    }
    runtime_->GetClassLinker()->FixupDexCaches(runtime_->GetResolutionMethod());

    // Initialize maps for unstarted runtime. This needs to be here, as running clinits needs this
    // set up.
    interpreter::UnstartedRuntime::Initialize();

    runtime_->GetClassLinker()->RunRootClinits();

    return true;
  }

  void PrepareImageWriter(uintptr_t image_base) {
    DCHECK(IsImage());
    image_writer_.reset(new ImageWriter(*driver_,
                                        image_base,
                                        compiler_options_->GetCompilePic(),
                                        IsAppImage()));
  }

  // Let the ImageWriter write the image file. If we do not compile PIC, also fix up the oat file.
  bool CreateImageFile()
      REQUIRES(!Locks::mutator_lock_) {
    CHECK(image_writer_ != nullptr);
    if (!image_writer_->Write(app_image_fd_,
                              IsBootImage() ? image_filename_ : app_image_file_name_,
                              oat_unstripped_,
                              oat_location_)) {
      LOG(ERROR) << "Failed to create image file " << image_filename_;
      return false;
    }
    uintptr_t oat_data_begin = image_writer_->GetOatDataBegin();

    // Destroy ImageWriter before doing FixupElf.
    image_writer_.reset();

    // Do not fix up the ELF file if we are --compile-pic or compiing the app image
    if (!compiler_options_->GetCompilePic() && IsBootImage()) {
      std::unique_ptr<File> oat_file(OS::OpenFileReadWrite(oat_unstripped_.c_str()));
      if (oat_file.get() == nullptr) {
        PLOG(ERROR) << "Failed to open ELF file: " << oat_unstripped_;
        return false;
      }

      if (!ElfWriter::Fixup(oat_file.get(), oat_data_begin)) {
        oat_file->Erase();
        LOG(ERROR) << "Failed to fixup ELF file " << oat_file->GetPath();
        return false;
      }

      if (oat_file->FlushCloseOrErase()) {
        PLOG(ERROR) << "Failed to flush and close fixed ELF file " << oat_file->GetPath();
        return false;
      }
    }

    return true;
  }

  // Reads the class names (java.lang.Object) and returns a set of descriptors (Ljava/lang/Object;)
  static std::unordered_set<std::string>* ReadImageClassesFromFile(
      const char* image_classes_filename) {
    std::function<std::string(const char*)> process = DotToDescriptor;
    return ReadCommentedInputFromFile(image_classes_filename, &process);
  }

  // Reads the class names (java.lang.Object) and returns a set of descriptors (Ljava/lang/Object;)
  static std::unordered_set<std::string>* ReadImageClassesFromZip(
        const char* zip_filename,
        const char* image_classes_filename,
        std::string* error_msg) {
    std::function<std::string(const char*)> process = DotToDescriptor;
    return ReadCommentedInputFromZip(zip_filename, image_classes_filename, &process, error_msg);
  }

  // Read lines from the given file, dropping comments and empty lines. Post-process each line with
  // the given function.
  static std::unordered_set<std::string>* ReadCommentedInputFromFile(
      const char* input_filename, std::function<std::string(const char*)>* process) {
    std::unique_ptr<std::ifstream> input_file(new std::ifstream(input_filename, std::ifstream::in));
    if (input_file.get() == nullptr) {
      LOG(ERROR) << "Failed to open input file " << input_filename;
      return nullptr;
    }
    std::unique_ptr<std::unordered_set<std::string>> result(
        ReadCommentedInputStream(*input_file, process));
    input_file->close();
    return result.release();
  }

  // Read lines from the given file from the given zip file, dropping comments and empty lines.
  // Post-process each line with the given function.
  static std::unordered_set<std::string>* ReadCommentedInputFromZip(
      const char* zip_filename,
      const char* input_filename,
      std::function<std::string(const char*)>* process,
      std::string* error_msg) {
    std::unique_ptr<ZipArchive> zip_archive(ZipArchive::Open(zip_filename, error_msg));
    if (zip_archive.get() == nullptr) {
      return nullptr;
    }
    std::unique_ptr<ZipEntry> zip_entry(zip_archive->Find(input_filename, error_msg));
    if (zip_entry.get() == nullptr) {
      *error_msg = StringPrintf("Failed to find '%s' within '%s': %s", input_filename,
                                zip_filename, error_msg->c_str());
      return nullptr;
    }
    std::unique_ptr<MemMap> input_file(zip_entry->ExtractToMemMap(zip_filename,
                                                                  input_filename,
                                                                  error_msg));
    if (input_file.get() == nullptr) {
      *error_msg = StringPrintf("Failed to extract '%s' from '%s': %s", input_filename,
                                zip_filename, error_msg->c_str());
      return nullptr;
    }
    const std::string input_string(reinterpret_cast<char*>(input_file->Begin()),
                                   input_file->Size());
    std::istringstream input_stream(input_string);
    return ReadCommentedInputStream(input_stream, process);
  }

  // Read lines from the given stream, dropping comments and empty lines. Post-process each line
  // with the given function.
  static std::unordered_set<std::string>* ReadCommentedInputStream(
      std::istream& in_stream,
      std::function<std::string(const char*)>* process) {
    std::unique_ptr<std::unordered_set<std::string>> image_classes(
        new std::unordered_set<std::string>);
    while (in_stream.good()) {
      std::string dot;
      std::getline(in_stream, dot);
      if (StartsWith(dot, "#") || dot.empty()) {
        continue;
      }
      if (process != nullptr) {
        std::string descriptor((*process)(dot.c_str()));
        image_classes->insert(descriptor);
      } else {
        image_classes->insert(dot);
      }
    }
    return image_classes.release();
  }

  void LogCompletionTime() {
    // Note: when creation of a runtime fails, e.g., when trying to compile an app but when there
    //       is no image, there won't be a Runtime::Current().
    // Note: driver creation can fail when loading an invalid dex file.
    LOG(INFO) << "dex2oat took " << PrettyDuration(NanoTime() - start_ns_)
              << " (threads: " << thread_count_ << ") "
              << ((Runtime::Current() != nullptr && driver_ != nullptr) ?
                  driver_->GetMemoryUsageString(kIsDebugBuild || VLOG_IS_ON(compiler)) :
                  "");
  }

  std::unique_ptr<CompilerOptions> compiler_options_;
  Compiler::Kind compiler_kind_;

  InstructionSet instruction_set_;
  std::unique_ptr<const InstructionSetFeatures> instruction_set_features_;

  std::unique_ptr<SafeMap<std::string, std::string> > key_value_store_;

  std::unique_ptr<VerificationResults> verification_results_;

  DexFileToMethodInlinerMap method_inliner_map_;
  std::unique_ptr<QuickCompilerCallbacks> callbacks_;

  // Ownership for the class path files.
  std::vector<std::unique_ptr<const DexFile>> class_path_files_;

  std::unique_ptr<Runtime> runtime_;

  size_t thread_count_;
  uint64_t start_ns_;
  std::unique_ptr<WatchDog> watchdog_;
  std::unique_ptr<File> oat_file_;
  std::string oat_stripped_;
  std::string oat_unstripped_;
  std::string oat_location_;
  std::string oat_filename_;
  int oat_fd_;
  std::vector<const char*> dex_filenames_;
  std::vector<const char*> dex_locations_;
  int zip_fd_;
  std::string zip_location_;
  std::string boot_image_option_;
  std::vector<const char*> runtime_args_;
  std::string image_filename_;
  uintptr_t image_base_;
  const char* image_classes_zip_filename_;
  const char* image_classes_filename_;
  const char* compiled_classes_zip_filename_;
  const char* compiled_classes_filename_;
  const char* compiled_methods_zip_filename_;
  const char* compiled_methods_filename_;
  std::unique_ptr<std::unordered_set<std::string>> image_classes_;
  std::unique_ptr<std::unordered_set<std::string>> compiled_classes_;
  std::unique_ptr<std::unordered_set<std::string>> compiled_methods_;
  bool app_image_;
  bool boot_image_;
  bool is_host_;
  std::string android_root_;
  std::vector<const DexFile*> dex_files_;
  std::vector<jobject> dex_caches_;
  std::vector<std::unique_ptr<const DexFile>> opened_dex_files_;

  std::unique_ptr<ImageWriter> image_writer_;
  std::unique_ptr<CompilerDriver> driver_;

  std::vector<std::string> verbose_methods_;
  bool dump_stats_;
  bool dump_passes_;
  bool dump_timing_;
  bool dump_slow_timing_;
  std::string dump_cfg_file_name_;
  bool dump_cfg_append_;
  std::string swap_file_name_;
  int swap_fd_;
  std::string app_image_file_name_;
  int app_image_fd_;
  std::string profile_file_;  // Profile file to use
  TimingLogger* timings_;
  std::unique_ptr<CumulativeLogger> compiler_phases_timings_;

  DISALLOW_IMPLICIT_CONSTRUCTORS(Dex2Oat);
};

static void b13564922() {
#if defined(__linux__) && defined(__arm__)
  int major, minor;
  struct utsname uts;
  if (uname(&uts) != -1 &&
      sscanf(uts.release, "%d.%d", &major, &minor) == 2 &&
      ((major < 3) || ((major == 3) && (minor < 4)))) {
    // Kernels before 3.4 don't handle the ASLR well and we can run out of address
    // space (http://b/13564922). Work around the issue by inhibiting further mmap() randomization.
    int old_personality = personality(0xffffffff);
    if ((old_personality & ADDR_NO_RANDOMIZE) == 0) {
      int new_personality = personality(old_personality | ADDR_NO_RANDOMIZE);
      if (new_personality == -1) {
        LOG(WARNING) << "personality(. | ADDR_NO_RANDOMIZE) failed.";
      }
    }
  }
#endif
}

static int CompileImage(Dex2Oat& dex2oat) {
  dex2oat.Compile();

  // Create the boot.oat.
  if (!dex2oat.CreateOatFile()) {
    dex2oat.EraseOatFile();
    return EXIT_FAILURE;
  }

  // Flush and close the boot.oat. We always expect the output file by name, and it will be
  // re-opened from the unstripped name.
  if (!dex2oat.FlushCloseOatFile()) {
    return EXIT_FAILURE;
  }

  // Creates the boot.art and patches the boot.oat.
  if (!dex2oat.HandleImage()) {
    return EXIT_FAILURE;
  }

  // When given --host, finish early without stripping.
  if (dex2oat.IsHost()) {
    dex2oat.DumpTiming();
    return EXIT_SUCCESS;
  }

  // Copy unstripped to stripped location, if necessary.
  if (!dex2oat.CopyUnstrippedToStripped()) {
    return EXIT_FAILURE;
  }

  // FlushClose again, as stripping might have re-opened the oat file.
  if (!dex2oat.FlushCloseOatFile()) {
    return EXIT_FAILURE;
  }

  dex2oat.DumpTiming();
  return EXIT_SUCCESS;
}

static int CompileApp(Dex2Oat& dex2oat) {
  dex2oat.Compile();

  // Create the app oat.
  if (!dex2oat.CreateOatFile()) {
    dex2oat.EraseOatFile();
    return EXIT_FAILURE;
  }

  // Do not close the oat file here. We might haven gotten the output file by file descriptor,
  // which we would lose.
  if (!dex2oat.FlushOatFile()) {
    return EXIT_FAILURE;
  }

  // When given --host, finish early without stripping.
  if (dex2oat.IsHost()) {
    if (!dex2oat.FlushCloseOatFile()) {
      return EXIT_FAILURE;
    }

    dex2oat.DumpTiming();
    return EXIT_SUCCESS;
  }

  // Copy unstripped to stripped location, if necessary. This will implicitly flush & close the
  // unstripped version. If this is given, we expect to be able to open writable files by name.
  if (!dex2oat.CopyUnstrippedToStripped()) {
    return EXIT_FAILURE;
  }

  // Flush and close the file.
  if (!dex2oat.FlushCloseOatFile()) {
    return EXIT_FAILURE;
  }

  dex2oat.DumpTiming();
  return EXIT_SUCCESS;
}

static int dex2oat(int argc, char** argv) {
  b13564922();

  TimingLogger timings("compiler", false, false);

  Dex2Oat dex2oat(&timings);

  // Parse arguments. Argument mistakes will lead to exit(EXIT_FAILURE) in UsageError.
  dex2oat.ParseArgs(argc, argv);

  // Check early that the result of compilation can be written
  if (!dex2oat.OpenFile()) {
    return EXIT_FAILURE;
  }

  // Print the complete line when any of the following is true:
  //   1) Debug build
  //   2) Compiling an image
  //   3) Compiling with --host
  //   4) Compiling on the host (not a target build)
  // Otherwise, print a stripped command line.
  if (kIsDebugBuild || dex2oat.IsBootImage() || dex2oat.IsHost() || !kIsTargetBuild) {
    LOG(INFO) << CommandLine();
  } else {
    LOG(INFO) << StrippedCommandLine();
  }

  if (!dex2oat.Setup()) {
    dex2oat.EraseOatFile();
    return EXIT_FAILURE;
  }

  bool result;
  if (dex2oat.IsImage()) {
    result = CompileImage(dex2oat);
  } else {
    result = CompileApp(dex2oat);
  }

  dex2oat.Shutdown();
  return result;
}
}  // namespace art

int main(int argc, char** argv) {
  int result = art::dex2oat(argc, argv);
  // Everything was done, do an explicit exit here to avoid running Runtime destructors that take
  // time (bug 10645725) unless we're a debug build or running on valgrind. Note: The Dex2Oat class
  // should not destruct the runtime in this case.
  if (!art::kIsDebugBuild && (RUNNING_ON_MEMORY_TOOL == 0)) {
    exit(result);
  }
  return result;
}<|MERGE_RESOLUTION|>--- conflicted
+++ resolved
@@ -623,32 +623,12 @@
     }
   }
 
-<<<<<<< HEAD
-    // Override the number of compiler threads with optimal value (thru system property)
-    #ifdef HAVE_ANDROID_OS
-    const char* propertyName = "ro.sys.fw.dex2oat_thread_count";
-    char thread_count_str[PROPERTY_VALUE_MAX];
-
-    if (property_get(propertyName, thread_count_str, "") > 0) {
-        if (ParseUint(thread_count_str, &thread_count_)) {
-            LOG(INFO) << "Adjusted thread count (for runtime dex2oat): " << thread_count_ << ", " << thread_count_str;
-        }
-    }
-    #endif
-
-    image_ = (!image_filename_.empty());
-    if (!requested_specific_compiler && !kUseOptimizingCompiler) {
-      // If no specific compiler is requested, the current behavior is
-      // to compile the boot image with Quick, and the rest with Optimizing.
-      compiler_kind_ = image_ ? Compiler::kQuick : Compiler::kOptimizing;
-=======
   void ProcessOptions(ParserOptions* parser_options) {
     boot_image_ = !image_filename_.empty();
     app_image_ = app_image_fd_ != -1 || !app_image_file_name_.empty();
 
     if (IsAppImage() && IsBootImage()) {
       Usage("Can't have both --image and (--app-image-fd or --app-image-file)");
->>>>>>> 68cebffe
     }
 
     if (IsBootImage()) {
