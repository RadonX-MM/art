/*
 * Copyright (C) 2008 The Android Open Source Project
 *
 * Licensed under the Apache License, Version 2.0 (the "License");
 * you may not use this file except in compliance with the License.
 * You may obtain a copy of the License at
 *
 *      http://www.apache.org/licenses/LICENSE-2.0
 *
 * Unless required by applicable law or agreed to in writing, software
 * distributed under the License is distributed on an "AS IS" BASIS,
 * WITHOUT WARRANTIES OR CONDITIONS OF ANY KIND, either express or implied.
 * See the License for the specific language governing permissions and
 * limitations under the License.
 */

#include "debugger.h"

#include <sys/uio.h>

#include <set>

#include "arch/context.h"
#include "class_linker.h"
#include "class_linker-inl.h"
#include "dex_file-inl.h"
#include "dex_instruction.h"
#include "field_helper.h"
#include "gc/accounting/card_table-inl.h"
#include "gc/space/large_object_space.h"
#include "gc/space/space-inl.h"
#include "handle_scope.h"
#include "jdwp/object_registry.h"
#include "method_helper.h"
#include "mirror/art_field-inl.h"
#include "mirror/art_method-inl.h"
#include "mirror/class.h"
#include "mirror/class-inl.h"
#include "mirror/class_loader.h"
#include "mirror/object-inl.h"
#include "mirror/object_array-inl.h"
#include "mirror/string-inl.h"
#include "mirror/throwable.h"
#include "quick/inline_method_analyser.h"
#include "reflection.h"
#include "safe_map.h"
#include "scoped_thread_state_change.h"
#include "ScopedLocalRef.h"
#include "ScopedPrimitiveArray.h"
#include "handle_scope-inl.h"
#include "thread_list.h"
#include "throw_location.h"
#include "utf.h"
#include "verifier/method_verifier-inl.h"
#include "well_known_classes.h"

#ifdef HAVE_ANDROID_OS
#include "cutils/properties.h"
#endif

namespace art {

static const size_t kMaxAllocRecordStackDepth = 16;  // Max 255.
static const size_t kDefaultNumAllocRecords = 64*1024;  // Must be a power of 2. 2BE can hold 64k-1.

// Limit alloc_record_count to the 2BE value that is the limit of the current protocol.
static uint16_t CappedAllocRecordCount(size_t alloc_record_count) {
  if (alloc_record_count > 0xffff) {
    return 0xffff;
  }
  return alloc_record_count;
}

class AllocRecordStackTraceElement {
 public:
  AllocRecordStackTraceElement() : method_(nullptr), dex_pc_(0) {
  }

  int32_t LineNumber() SHARED_LOCKS_REQUIRED(Locks::mutator_lock_) {
    mirror::ArtMethod* method = Method();
    DCHECK(method != nullptr);
    return method->GetLineNumFromDexPC(DexPc());
  }

  mirror::ArtMethod* Method() SHARED_LOCKS_REQUIRED(Locks::mutator_lock_) {
    ScopedObjectAccessUnchecked soa(Thread::Current());
    return soa.DecodeMethod(method_);
  }

  void SetMethod(mirror::ArtMethod* m) SHARED_LOCKS_REQUIRED(Locks::mutator_lock_) {
    ScopedObjectAccessUnchecked soa(Thread::Current());
    method_ = soa.EncodeMethod(m);
  }

  uint32_t DexPc() const {
    return dex_pc_;
  }

  void SetDexPc(uint32_t pc) {
    dex_pc_ = pc;
  }

 private:
  jmethodID method_;
  uint32_t dex_pc_;
};

jobject Dbg::TypeCache::Add(mirror::Class* t) {
  ScopedObjectAccessUnchecked soa(Thread::Current());
  int32_t hash_code = t->IdentityHashCode();
  auto range = objects_.equal_range(hash_code);
  for (auto it = range.first; it != range.second; ++it) {
    if (soa.Decode<mirror::Class*>(it->second) == t) {
      // Found a matching weak global, return it.
      return it->second;
    }
  }
  JNIEnv* env = soa.Env();
  const jobject local_ref = soa.AddLocalReference<jobject>(t);
  const jobject weak_global = env->NewWeakGlobalRef(local_ref);
  env->DeleteLocalRef(local_ref);
  objects_.insert(std::make_pair(hash_code, weak_global));
  return weak_global;
}

void Dbg::TypeCache::Clear() {
  JavaVMExt* vm = Runtime::Current()->GetJavaVM();
  Thread* self = Thread::Current();
  for (const auto& p : objects_) {
    vm->DeleteWeakGlobalRef(self, p.second);
  }
  objects_.clear();
}

class AllocRecord {
 public:
  AllocRecord() : type_(nullptr), byte_count_(0), thin_lock_id_(0) {}

  mirror::Class* Type() SHARED_LOCKS_REQUIRED(Locks::mutator_lock_) {
    return down_cast<mirror::Class*>(Thread::Current()->DecodeJObject(type_));
  }

  void SetType(mirror::Class* t) SHARED_LOCKS_REQUIRED(Locks::mutator_lock_,
                                                       Locks::alloc_tracker_lock_) {
    type_ = Dbg::type_cache_.Add(t);
  }

  size_t GetDepth() SHARED_LOCKS_REQUIRED(Locks::mutator_lock_) {
    size_t depth = 0;
    while (depth < kMaxAllocRecordStackDepth && stack_[depth].Method() != nullptr) {
      ++depth;
    }
    return depth;
  }

  size_t ByteCount() const {
    return byte_count_;
  }

  void SetByteCount(size_t count) {
    byte_count_ = count;
  }

  uint16_t ThinLockId() const {
    return thin_lock_id_;
  }

  void SetThinLockId(uint16_t id) {
    thin_lock_id_ = id;
  }

  AllocRecordStackTraceElement* StackElement(size_t index) {
    DCHECK_LT(index, kMaxAllocRecordStackDepth);
    return &stack_[index];
  }

 private:
  jobject type_;  // This is a weak global.
  size_t byte_count_;
  uint16_t thin_lock_id_;
  AllocRecordStackTraceElement stack_[kMaxAllocRecordStackDepth];  // Unused entries have nullptr method.
};

class Breakpoint {
 public:
  Breakpoint(mirror::ArtMethod* method, uint32_t dex_pc, bool need_full_deoptimization)
    SHARED_LOCKS_REQUIRED(Locks::mutator_lock_)
    : method_(nullptr), dex_pc_(dex_pc), need_full_deoptimization_(need_full_deoptimization) {
    ScopedObjectAccessUnchecked soa(Thread::Current());
    method_ = soa.EncodeMethod(method);
  }

  Breakpoint(const Breakpoint& other) SHARED_LOCKS_REQUIRED(Locks::mutator_lock_)
    : method_(nullptr), dex_pc_(other.dex_pc_),
      need_full_deoptimization_(other.need_full_deoptimization_) {
    ScopedObjectAccessUnchecked soa(Thread::Current());
    method_ = soa.EncodeMethod(other.Method());
  }

  mirror::ArtMethod* Method() const SHARED_LOCKS_REQUIRED(Locks::mutator_lock_) {
    ScopedObjectAccessUnchecked soa(Thread::Current());
    return soa.DecodeMethod(method_);
  }

  uint32_t DexPc() const {
    return dex_pc_;
  }

  bool NeedFullDeoptimization() const {
    return need_full_deoptimization_;
  }

 private:
  // The location of this breakpoint.
  jmethodID method_;
  uint32_t dex_pc_;

  // Indicates whether breakpoint needs full deoptimization or selective deoptimization.
  bool need_full_deoptimization_;
};

static std::ostream& operator<<(std::ostream& os, const Breakpoint& rhs)
    SHARED_LOCKS_REQUIRED(Locks::mutator_lock_) {
  os << StringPrintf("Breakpoint[%s @%#x]", PrettyMethod(rhs.Method()).c_str(), rhs.DexPc());
  return os;
}

class DebugInstrumentationListener FINAL : public instrumentation::InstrumentationListener {
 public:
  DebugInstrumentationListener() {}
  virtual ~DebugInstrumentationListener() {}

  void MethodEntered(Thread* thread, mirror::Object* this_object, mirror::ArtMethod* method,
                     uint32_t dex_pc)
      OVERRIDE SHARED_LOCKS_REQUIRED(Locks::mutator_lock_) {
    if (method->IsNative()) {
      // TODO: post location events is a suspension point and native method entry stubs aren't.
      return;
    }
    Dbg::UpdateDebugger(thread, this_object, method, 0, Dbg::kMethodEntry, nullptr);
  }

  void MethodExited(Thread* thread, mirror::Object* this_object, mirror::ArtMethod* method,
                    uint32_t dex_pc, const JValue& return_value)
      OVERRIDE SHARED_LOCKS_REQUIRED(Locks::mutator_lock_) {
    if (method->IsNative()) {
      // TODO: post location events is a suspension point and native method entry stubs aren't.
      return;
    }
    Dbg::UpdateDebugger(thread, this_object, method, dex_pc, Dbg::kMethodExit, &return_value);
  }

  void MethodUnwind(Thread* thread, mirror::Object* this_object, mirror::ArtMethod* method,
                    uint32_t dex_pc)
      OVERRIDE SHARED_LOCKS_REQUIRED(Locks::mutator_lock_) {
    // We're not recorded to listen to this kind of event, so complain.
    LOG(ERROR) << "Unexpected method unwind event in debugger " << PrettyMethod(method)
               << " " << dex_pc;
  }

  void DexPcMoved(Thread* thread, mirror::Object* this_object, mirror::ArtMethod* method,
                  uint32_t new_dex_pc)
      OVERRIDE SHARED_LOCKS_REQUIRED(Locks::mutator_lock_) {
    Dbg::UpdateDebugger(thread, this_object, method, new_dex_pc, 0, nullptr);
  }

  void FieldRead(Thread* thread, mirror::Object* this_object, mirror::ArtMethod* method,
                 uint32_t dex_pc, mirror::ArtField* field)
      OVERRIDE SHARED_LOCKS_REQUIRED(Locks::mutator_lock_) {
    Dbg::PostFieldAccessEvent(method, dex_pc, this_object, field);
  }

  void FieldWritten(Thread* thread, mirror::Object* this_object, mirror::ArtMethod* method,
                    uint32_t dex_pc, mirror::ArtField* field, const JValue& field_value)
      OVERRIDE SHARED_LOCKS_REQUIRED(Locks::mutator_lock_) {
    Dbg::PostFieldModificationEvent(method, dex_pc, this_object, field, &field_value);
  }

  void ExceptionCaught(Thread* thread, const ThrowLocation& throw_location,
                       mirror::ArtMethod* catch_method, uint32_t catch_dex_pc,
                       mirror::Throwable* exception_object)
      OVERRIDE SHARED_LOCKS_REQUIRED(Locks::mutator_lock_) {
    Dbg::PostException(throw_location, catch_method, catch_dex_pc, exception_object);
  }

 private:
  DISALLOW_COPY_AND_ASSIGN(DebugInstrumentationListener);
} gDebugInstrumentationListener;

// JDWP is allowed unless the Zygote forbids it.
static bool gJdwpAllowed = true;

// Was there a -Xrunjdwp or -agentlib:jdwp= argument on the command line?
static bool gJdwpConfigured = false;

// Broken-down JDWP options. (Only valid if IsJdwpConfigured() is true.)
static JDWP::JdwpOptions gJdwpOptions;

// Runtime JDWP state.
static JDWP::JdwpState* gJdwpState = nullptr;
static bool gDebuggerConnected;  // debugger or DDMS is connected.
static bool gDebuggerActive;     // debugger is making requests.
static bool gDisposed;           // debugger called VirtualMachine.Dispose, so we should drop the connection.

static bool gDdmThreadNotification = false;

// DDMS GC-related settings.
static Dbg::HpifWhen gDdmHpifWhen = Dbg::HPIF_WHEN_NEVER;
static Dbg::HpsgWhen gDdmHpsgWhen = Dbg::HPSG_WHEN_NEVER;
static Dbg::HpsgWhat gDdmHpsgWhat;
static Dbg::HpsgWhen gDdmNhsgWhen = Dbg::HPSG_WHEN_NEVER;
static Dbg::HpsgWhat gDdmNhsgWhat;

static ObjectRegistry* gRegistry = nullptr;

// Recent allocation tracking.
AllocRecord* Dbg::recent_allocation_records_ = nullptr;  // TODO: CircularBuffer<AllocRecord>
size_t Dbg::alloc_record_max_ = 0;
size_t Dbg::alloc_record_head_ = 0;
size_t Dbg::alloc_record_count_ = 0;
Dbg::TypeCache Dbg::type_cache_;

// Deoptimization support.
std::vector<DeoptimizationRequest> Dbg::deoptimization_requests_;
size_t Dbg::full_deoptimization_event_count_ = 0;
size_t Dbg::delayed_full_undeoptimization_count_ = 0;

// Instrumentation event reference counters.
size_t Dbg::dex_pc_change_event_ref_count_ = 0;
size_t Dbg::method_enter_event_ref_count_ = 0;
size_t Dbg::method_exit_event_ref_count_ = 0;
size_t Dbg::field_read_event_ref_count_ = 0;
size_t Dbg::field_write_event_ref_count_ = 0;
size_t Dbg::exception_catch_event_ref_count_ = 0;
uint32_t Dbg::instrumentation_events_ = 0;

// Breakpoints.
static std::vector<Breakpoint> gBreakpoints GUARDED_BY(Locks::breakpoint_lock_);

void DebugInvokeReq::VisitRoots(RootCallback* callback, void* arg, uint32_t tid,
                                RootType root_type) {
  if (receiver != nullptr) {
    callback(&receiver, arg, tid, root_type);
  }
  if (thread != nullptr) {
    callback(&thread, arg, tid, root_type);
  }
  if (klass != nullptr) {
    callback(reinterpret_cast<mirror::Object**>(&klass), arg, tid, root_type);
  }
  if (method != nullptr) {
    callback(reinterpret_cast<mirror::Object**>(&method), arg, tid, root_type);
  }
}

void DebugInvokeReq::Clear() {
  invoke_needed = false;
  receiver = nullptr;
  thread = nullptr;
  klass = nullptr;
  method = nullptr;
}

void SingleStepControl::VisitRoots(RootCallback* callback, void* arg, uint32_t tid,
                                   RootType root_type) {
  if (method != nullptr) {
    callback(reinterpret_cast<mirror::Object**>(&method), arg, tid, root_type);
  }
}

bool SingleStepControl::ContainsDexPc(uint32_t dex_pc) const {
  return dex_pcs.find(dex_pc) == dex_pcs.end();
}

void SingleStepControl::Clear() {
  is_active = false;
  method = nullptr;
  dex_pcs.clear();
}

static bool IsBreakpoint(const mirror::ArtMethod* m, uint32_t dex_pc)
    LOCKS_EXCLUDED(Locks::breakpoint_lock_)
    SHARED_LOCKS_REQUIRED(Locks::mutator_lock_) {
  ReaderMutexLock mu(Thread::Current(), *Locks::breakpoint_lock_);
  for (size_t i = 0, e = gBreakpoints.size(); i < e; ++i) {
    if (gBreakpoints[i].DexPc() == dex_pc && gBreakpoints[i].Method() == m) {
      VLOG(jdwp) << "Hit breakpoint #" << i << ": " << gBreakpoints[i];
      return true;
    }
  }
  return false;
}

static bool IsSuspendedForDebugger(ScopedObjectAccessUnchecked& soa, Thread* thread)
    LOCKS_EXCLUDED(Locks::thread_suspend_count_lock_) {
  MutexLock mu(soa.Self(), *Locks::thread_suspend_count_lock_);
  // A thread may be suspended for GC; in this code, we really want to know whether
  // there's a debugger suspension active.
  return thread->IsSuspended() && thread->GetDebugSuspendCount() > 0;
}

static mirror::Array* DecodeNonNullArray(JDWP::RefTypeId id, JDWP::JdwpError* error)
    SHARED_LOCKS_REQUIRED(Locks::mutator_lock_) {
  mirror::Object* o = gRegistry->Get<mirror::Object*>(id, error);
  if (o == nullptr) {
    *error = JDWP::ERR_INVALID_OBJECT;
    return nullptr;
  }
  if (!o->IsArrayInstance()) {
    *error = JDWP::ERR_INVALID_ARRAY;
    return nullptr;
  }
  *error = JDWP::ERR_NONE;
  return o->AsArray();
}

static mirror::Class* DecodeClass(JDWP::RefTypeId id, JDWP::JdwpError* error)
    SHARED_LOCKS_REQUIRED(Locks::mutator_lock_) {
  mirror::Object* o = gRegistry->Get<mirror::Object*>(id, error);
  if (o == nullptr) {
    *error = JDWP::ERR_INVALID_OBJECT;
    return nullptr;
  }
  if (!o->IsClass()) {
    *error = JDWP::ERR_INVALID_CLASS;
    return nullptr;
  }
  *error = JDWP::ERR_NONE;
  return o->AsClass();
}

static Thread* DecodeThread(ScopedObjectAccessUnchecked& soa, JDWP::ObjectId thread_id,
                            JDWP::JdwpError* error)
    EXCLUSIVE_LOCKS_REQUIRED(Locks::thread_list_lock_)
    LOCKS_EXCLUDED(Locks::thread_suspend_count_lock_)
    SHARED_LOCKS_REQUIRED(Locks::mutator_lock_) {
  mirror::Object* thread_peer = gRegistry->Get<mirror::Object*>(thread_id, error);
  if (thread_peer == nullptr) {
    // This isn't even an object.
    *error = JDWP::ERR_INVALID_OBJECT;
    return nullptr;
  }

  mirror::Class* java_lang_Thread = soa.Decode<mirror::Class*>(WellKnownClasses::java_lang_Thread);
  if (!java_lang_Thread->IsAssignableFrom(thread_peer->GetClass())) {
    // This isn't a thread.
    *error = JDWP::ERR_INVALID_THREAD;
    return nullptr;
  }

  Thread* thread = Thread::FromManagedThread(soa, thread_peer);
  // If thread is null then this a java.lang.Thread without a Thread*. Must be a un-started or a
  // zombie.
  *error = (thread == nullptr) ? JDWP::ERR_THREAD_NOT_ALIVE : JDWP::ERR_NONE;
  return thread;
}

static JDWP::JdwpTag BasicTagFromDescriptor(const char* descriptor) {
  // JDWP deliberately uses the descriptor characters' ASCII values for its enum.
  // Note that by "basic" we mean that we don't get more specific than JT_OBJECT.
  return static_cast<JDWP::JdwpTag>(descriptor[0]);
}

static JDWP::JdwpTag BasicTagFromClass(mirror::Class* klass)
    SHARED_LOCKS_REQUIRED(Locks::mutator_lock_) {
  std::string temp;
  const char* descriptor = klass->GetDescriptor(&temp);
  return BasicTagFromDescriptor(descriptor);
}

static JDWP::JdwpTag TagFromClass(const ScopedObjectAccessUnchecked& soa, mirror::Class* c)
    SHARED_LOCKS_REQUIRED(Locks::mutator_lock_) {
  CHECK(c != nullptr);
  if (c->IsArrayClass()) {
    return JDWP::JT_ARRAY;
  }
  if (c->IsStringClass()) {
    return JDWP::JT_STRING;
  }
  if (c->IsClassClass()) {
    return JDWP::JT_CLASS_OBJECT;
  }
  {
    mirror::Class* thread_class = soa.Decode<mirror::Class*>(WellKnownClasses::java_lang_Thread);
    if (thread_class->IsAssignableFrom(c)) {
      return JDWP::JT_THREAD;
    }
  }
  {
    mirror::Class* thread_group_class =
        soa.Decode<mirror::Class*>(WellKnownClasses::java_lang_ThreadGroup);
    if (thread_group_class->IsAssignableFrom(c)) {
      return JDWP::JT_THREAD_GROUP;
    }
  }
  {
    mirror::Class* class_loader_class =
        soa.Decode<mirror::Class*>(WellKnownClasses::java_lang_ClassLoader);
    if (class_loader_class->IsAssignableFrom(c)) {
      return JDWP::JT_CLASS_LOADER;
    }
  }
  return JDWP::JT_OBJECT;
}

/*
 * Objects declared to hold Object might actually hold a more specific
 * type.  The debugger may take a special interest in these (e.g. it
 * wants to display the contents of Strings), so we want to return an
 * appropriate tag.
 *
 * Null objects are tagged JT_OBJECT.
 */
static JDWP::JdwpTag TagFromObject(const ScopedObjectAccessUnchecked& soa, mirror::Object* o)
    SHARED_LOCKS_REQUIRED(Locks::mutator_lock_) {
  return (o == nullptr) ? JDWP::JT_OBJECT : TagFromClass(soa, o->GetClass());
}

static bool IsPrimitiveTag(JDWP::JdwpTag tag) {
  switch (tag) {
  case JDWP::JT_BOOLEAN:
  case JDWP::JT_BYTE:
  case JDWP::JT_CHAR:
  case JDWP::JT_FLOAT:
  case JDWP::JT_DOUBLE:
  case JDWP::JT_INT:
  case JDWP::JT_LONG:
  case JDWP::JT_SHORT:
  case JDWP::JT_VOID:
    return true;
  default:
    return false;
  }
}

/*
 * Handle one of the JDWP name/value pairs.
 *
 * JDWP options are:
 *  help: if specified, show help message and bail
 *  transport: may be dt_socket or dt_shmem
 *  address: for dt_socket, "host:port", or just "port" when listening
 *  server: if "y", wait for debugger to attach; if "n", attach to debugger
 *  timeout: how long to wait for debugger to connect / listen
 *
 * Useful with server=n (these aren't supported yet):
 *  onthrow=<exception-name>: connect to debugger when exception thrown
 *  onuncaught=y|n: connect to debugger when uncaught exception thrown
 *  launch=<command-line>: launch the debugger itself
 *
 * The "transport" option is required, as is "address" if server=n.
 */
static bool ParseJdwpOption(const std::string& name, const std::string& value) {
  if (name == "transport") {
    if (value == "dt_socket") {
      gJdwpOptions.transport = JDWP::kJdwpTransportSocket;
    } else if (value == "dt_android_adb") {
      gJdwpOptions.transport = JDWP::kJdwpTransportAndroidAdb;
    } else {
      LOG(ERROR) << "JDWP transport not supported: " << value;
      return false;
    }
  } else if (name == "server") {
    if (value == "n") {
      gJdwpOptions.server = false;
    } else if (value == "y") {
      gJdwpOptions.server = true;
    } else {
      LOG(ERROR) << "JDWP option 'server' must be 'y' or 'n'";
      return false;
    }
  } else if (name == "suspend") {
    if (value == "n") {
      gJdwpOptions.suspend = false;
    } else if (value == "y") {
      gJdwpOptions.suspend = true;
    } else {
      LOG(ERROR) << "JDWP option 'suspend' must be 'y' or 'n'";
      return false;
    }
  } else if (name == "address") {
    /* this is either <port> or <host>:<port> */
    std::string port_string;
    gJdwpOptions.host.clear();
    std::string::size_type colon = value.find(':');
    if (colon != std::string::npos) {
      gJdwpOptions.host = value.substr(0, colon);
      port_string = value.substr(colon + 1);
    } else {
      port_string = value;
    }
    if (port_string.empty()) {
      LOG(ERROR) << "JDWP address missing port: " << value;
      return false;
    }
    char* end;
    uint64_t port = strtoul(port_string.c_str(), &end, 10);
    if (*end != '\0' || port > 0xffff) {
      LOG(ERROR) << "JDWP address has junk in port field: " << value;
      return false;
    }
    gJdwpOptions.port = port;
  } else if (name == "launch" || name == "onthrow" || name == "oncaught" || name == "timeout") {
    /* valid but unsupported */
    LOG(INFO) << "Ignoring JDWP option '" << name << "'='" << value << "'";
  } else {
    LOG(INFO) << "Ignoring unrecognized JDWP option '" << name << "'='" << value << "'";
  }

  return true;
}

/*
 * Parse the latter half of a -Xrunjdwp/-agentlib:jdwp= string, e.g.:
 * "transport=dt_socket,address=8000,server=y,suspend=n"
 */
bool Dbg::ParseJdwpOptions(const std::string& options) {
  VLOG(jdwp) << "ParseJdwpOptions: " << options;

  std::vector<std::string> pairs;
  Split(options, ',', pairs);

  for (size_t i = 0; i < pairs.size(); ++i) {
    std::string::size_type equals = pairs[i].find('=');
    if (equals == std::string::npos) {
      LOG(ERROR) << "Can't parse JDWP option '" << pairs[i] << "' in '" << options << "'";
      return false;
    }
    ParseJdwpOption(pairs[i].substr(0, equals), pairs[i].substr(equals + 1));
  }

  if (gJdwpOptions.transport == JDWP::kJdwpTransportUnknown) {
    LOG(ERROR) << "Must specify JDWP transport: " << options;
  }
  if (!gJdwpOptions.server && (gJdwpOptions.host.empty() || gJdwpOptions.port == 0)) {
    LOG(ERROR) << "Must specify JDWP host and port when server=n: " << options;
    return false;
  }

  gJdwpConfigured = true;
  return true;
}

void Dbg::StartJdwp() {
  if (!gJdwpAllowed || !IsJdwpConfigured()) {
    // No JDWP for you!
    return;
  }

  CHECK(gRegistry == nullptr);
  gRegistry = new ObjectRegistry;

  // Init JDWP if the debugger is enabled. This may connect out to a
  // debugger, passively listen for a debugger, or block waiting for a
  // debugger.
  gJdwpState = JDWP::JdwpState::Create(&gJdwpOptions);
  if (gJdwpState == nullptr) {
    // We probably failed because some other process has the port already, which means that
    // if we don't abort the user is likely to think they're talking to us when they're actually
    // talking to that other process.
    LOG(FATAL) << "Debugger thread failed to initialize";
  }

  // If a debugger has already attached, send the "welcome" message.
  // This may cause us to suspend all threads.
  if (gJdwpState->IsActive()) {
    ScopedObjectAccess soa(Thread::Current());
    if (!gJdwpState->PostVMStart()) {
      LOG(WARNING) << "Failed to post 'start' message to debugger";
    }
  }
}

void Dbg::StopJdwp() {
  // Post VM_DEATH event before the JDWP connection is closed (either by the JDWP thread or the
  // destruction of gJdwpState).
  if (gJdwpState != nullptr && gJdwpState->IsActive()) {
    gJdwpState->PostVMDeath();
  }
  // Prevent the JDWP thread from processing JDWP incoming packets after we close the connection.
  Disposed();
  delete gJdwpState;
  gJdwpState = nullptr;
  delete gRegistry;
  gRegistry = nullptr;
}

void Dbg::GcDidFinish() {
  if (gDdmHpifWhen != HPIF_WHEN_NEVER) {
    ScopedObjectAccess soa(Thread::Current());
    VLOG(jdwp) << "Sending heap info to DDM";
    DdmSendHeapInfo(gDdmHpifWhen);
  }
  if (gDdmHpsgWhen != HPSG_WHEN_NEVER) {
    ScopedObjectAccess soa(Thread::Current());
    VLOG(jdwp) << "Dumping heap to DDM";
    DdmSendHeapSegments(false);
  }
  if (gDdmNhsgWhen != HPSG_WHEN_NEVER) {
    ScopedObjectAccess soa(Thread::Current());
    VLOG(jdwp) << "Dumping native heap to DDM";
    DdmSendHeapSegments(true);
  }
}

void Dbg::SetJdwpAllowed(bool allowed) {
  gJdwpAllowed = allowed;
}

DebugInvokeReq* Dbg::GetInvokeReq() {
  return Thread::Current()->GetInvokeReq();
}

Thread* Dbg::GetDebugThread() {
  return (gJdwpState != nullptr) ? gJdwpState->GetDebugThread() : nullptr;
}

void Dbg::ClearWaitForEventThread() {
  gJdwpState->ClearWaitForEventThread();
}

void Dbg::Connected() {
  CHECK(!gDebuggerConnected);
  VLOG(jdwp) << "JDWP has attached";
  gDebuggerConnected = true;
  gDisposed = false;
}

void Dbg::Disposed() {
  gDisposed = true;
}

bool Dbg::IsDisposed() {
  return gDisposed;
}

void Dbg::GoActive() {
  // Enable all debugging features, including scans for breakpoints.
  // This is a no-op if we're already active.
  // Only called from the JDWP handler thread.
  if (gDebuggerActive) {
    return;
  }

  {
    // TODO: dalvik only warned if there were breakpoints left over. clear in Dbg::Disconnected?
    ReaderMutexLock mu(Thread::Current(), *Locks::breakpoint_lock_);
    CHECK_EQ(gBreakpoints.size(), 0U);
  }

  {
    MutexLock mu(Thread::Current(), *Locks::deoptimization_lock_);
    CHECK_EQ(deoptimization_requests_.size(), 0U);
    CHECK_EQ(full_deoptimization_event_count_, 0U);
    CHECK_EQ(delayed_full_undeoptimization_count_, 0U);
    CHECK_EQ(dex_pc_change_event_ref_count_, 0U);
    CHECK_EQ(method_enter_event_ref_count_, 0U);
    CHECK_EQ(method_exit_event_ref_count_, 0U);
    CHECK_EQ(field_read_event_ref_count_, 0U);
    CHECK_EQ(field_write_event_ref_count_, 0U);
    CHECK_EQ(exception_catch_event_ref_count_, 0U);
  }

  Runtime* runtime = Runtime::Current();
  runtime->GetThreadList()->SuspendAll();
  Thread* self = Thread::Current();
  ThreadState old_state = self->SetStateUnsafe(kRunnable);
  CHECK_NE(old_state, kRunnable);
  runtime->GetInstrumentation()->EnableDeoptimization();
  instrumentation_events_ = 0;
  gDebuggerActive = true;
  CHECK_EQ(self->SetStateUnsafe(old_state), kRunnable);
  runtime->GetThreadList()->ResumeAll();

  LOG(INFO) << "Debugger is active";
}

void Dbg::Disconnected() {
  CHECK(gDebuggerConnected);

  LOG(INFO) << "Debugger is no longer active";

  // Suspend all threads and exclusively acquire the mutator lock. Set the state of the thread
  // to kRunnable to avoid scoped object access transitions. Remove the debugger as a listener
  // and clear the object registry.
  Runtime* runtime = Runtime::Current();
  runtime->GetThreadList()->SuspendAll();
  Thread* self = Thread::Current();
  ThreadState old_state = self->SetStateUnsafe(kRunnable);

  // Debugger may not be active at this point.
  if (gDebuggerActive) {
    {
      // Since we're going to disable deoptimization, we clear the deoptimization requests queue.
      // This prevents us from having any pending deoptimization request when the debugger attaches
      // to us again while no event has been requested yet.
      MutexLock mu(Thread::Current(), *Locks::deoptimization_lock_);
      deoptimization_requests_.clear();
      full_deoptimization_event_count_ = 0U;
      delayed_full_undeoptimization_count_ = 0U;
    }
    if (instrumentation_events_ != 0) {
      runtime->GetInstrumentation()->RemoveListener(&gDebugInstrumentationListener,
                                                    instrumentation_events_);
      instrumentation_events_ = 0;
    }
    runtime->GetInstrumentation()->DisableDeoptimization();
    gDebuggerActive = false;
  }
  gRegistry->Clear();
  gDebuggerConnected = false;
  CHECK_EQ(self->SetStateUnsafe(old_state), kRunnable);
  runtime->GetThreadList()->ResumeAll();
}

bool Dbg::IsDebuggerActive() {
  return gDebuggerActive;
}

bool Dbg::IsJdwpConfigured() {
  return gJdwpConfigured;
}

int64_t Dbg::LastDebuggerActivity() {
  return gJdwpState->LastDebuggerActivity();
}

void Dbg::UndoDebuggerSuspensions() {
  Runtime::Current()->GetThreadList()->UndoDebuggerSuspensions();
}

std::string Dbg::GetClassName(JDWP::RefTypeId class_id) {
  JDWP::JdwpError error;
  mirror::Object* o = gRegistry->Get<mirror::Object*>(class_id, &error);
  if (o == nullptr) {
    if (error == JDWP::ERR_NONE) {
      return "NULL";
    } else {
      return StringPrintf("invalid object %p", reinterpret_cast<void*>(class_id));
    }
  }
  if (!o->IsClass()) {
    return StringPrintf("non-class %p", o);  // This is only used for debugging output anyway.
  }
  std::string temp;
  return DescriptorToName(o->AsClass()->GetDescriptor(&temp));
}

JDWP::JdwpError Dbg::GetClassObject(JDWP::RefTypeId id, JDWP::ObjectId* class_object_id) {
  JDWP::JdwpError status;
  mirror::Class* c = DecodeClass(id, &status);
  if (c == nullptr) {
    *class_object_id = 0;
    return status;
  }
  *class_object_id = gRegistry->Add(c);
  return JDWP::ERR_NONE;
}

JDWP::JdwpError Dbg::GetSuperclass(JDWP::RefTypeId id, JDWP::RefTypeId* superclass_id) {
  JDWP::JdwpError status;
  mirror::Class* c = DecodeClass(id, &status);
  if (c == nullptr) {
    *superclass_id = 0;
    return status;
  }
  if (c->IsInterface()) {
    // http://code.google.com/p/android/issues/detail?id=20856
    *superclass_id = 0;
  } else {
    *superclass_id = gRegistry->Add(c->GetSuperClass());
  }
  return JDWP::ERR_NONE;
}

JDWP::JdwpError Dbg::GetClassLoader(JDWP::RefTypeId id, JDWP::ExpandBuf* pReply) {
  JDWP::JdwpError error;
  mirror::Object* o = gRegistry->Get<mirror::Object*>(id, &error);
  if (o == nullptr) {
    return JDWP::ERR_INVALID_OBJECT;
  }
  expandBufAddObjectId(pReply, gRegistry->Add(o->GetClass()->GetClassLoader()));
  return JDWP::ERR_NONE;
}

JDWP::JdwpError Dbg::GetModifiers(JDWP::RefTypeId id, JDWP::ExpandBuf* pReply) {
  JDWP::JdwpError error;
  mirror::Class* c = DecodeClass(id, &error);
  if (c == nullptr) {
    return error;
  }

  uint32_t access_flags = c->GetAccessFlags() & kAccJavaFlagsMask;

  // Set ACC_SUPER. Dex files don't contain this flag but only classes are supposed to have it set,
  // not interfaces.
  // Class.getModifiers doesn't return it, but JDWP does, so we set it here.
  if ((access_flags & kAccInterface) == 0) {
    access_flags |= kAccSuper;
  }

  expandBufAdd4BE(pReply, access_flags);

  return JDWP::ERR_NONE;
}

JDWP::JdwpError Dbg::GetMonitorInfo(JDWP::ObjectId object_id, JDWP::ExpandBuf* reply) {
  JDWP::JdwpError error;
  mirror::Object* o = gRegistry->Get<mirror::Object*>(object_id, &error);
  if (o == nullptr) {
    return JDWP::ERR_INVALID_OBJECT;
  }

  // Ensure all threads are suspended while we read objects' lock words.
  Thread* self = Thread::Current();
  CHECK_EQ(self->GetState(), kRunnable);
  self->TransitionFromRunnableToSuspended(kSuspended);
  Runtime::Current()->GetThreadList()->SuspendAll();

  MonitorInfo monitor_info(o);

  Runtime::Current()->GetThreadList()->ResumeAll();
  self->TransitionFromSuspendedToRunnable();

  if (monitor_info.owner_ != nullptr) {
    expandBufAddObjectId(reply, gRegistry->Add(monitor_info.owner_->GetPeer()));
  } else {
    expandBufAddObjectId(reply, gRegistry->Add(nullptr));
  }
  expandBufAdd4BE(reply, monitor_info.entry_count_);
  expandBufAdd4BE(reply, monitor_info.waiters_.size());
  for (size_t i = 0; i < monitor_info.waiters_.size(); ++i) {
    expandBufAddObjectId(reply, gRegistry->Add(monitor_info.waiters_[i]->GetPeer()));
  }
  return JDWP::ERR_NONE;
}

JDWP::JdwpError Dbg::GetOwnedMonitors(JDWP::ObjectId thread_id,
                                      std::vector<JDWP::ObjectId>* monitors,
                                      std::vector<uint32_t>* stack_depths) {
  struct OwnedMonitorVisitor : public StackVisitor {
    OwnedMonitorVisitor(Thread* thread, Context* context,
                        std::vector<JDWP::ObjectId>* monitor_vector,
                        std::vector<uint32_t>* stack_depth_vector)
        SHARED_LOCKS_REQUIRED(Locks::mutator_lock_)
      : StackVisitor(thread, context), current_stack_depth(0),
        monitors(monitor_vector), stack_depths(stack_depth_vector) {}

    // TODO: Enable annotalysis. We know lock is held in constructor, but abstraction confuses
    // annotalysis.
    bool VisitFrame() NO_THREAD_SAFETY_ANALYSIS {
      if (!GetMethod()->IsRuntimeMethod()) {
        Monitor::VisitLocks(this, AppendOwnedMonitors, this);
        ++current_stack_depth;
      }
      return true;
    }

    static void AppendOwnedMonitors(mirror::Object* owned_monitor, void* arg)
        SHARED_LOCKS_REQUIRED(Locks::mutator_lock_) {
      OwnedMonitorVisitor* visitor = reinterpret_cast<OwnedMonitorVisitor*>(arg);
      visitor->monitors->push_back(gRegistry->Add(owned_monitor));
      visitor->stack_depths->push_back(visitor->current_stack_depth);
    }

    size_t current_stack_depth;
    std::vector<JDWP::ObjectId>* const monitors;
    std::vector<uint32_t>* const stack_depths;
  };

  ScopedObjectAccessUnchecked soa(Thread::Current());
  Thread* thread;
  {
    MutexLock mu(soa.Self(), *Locks::thread_list_lock_);
    JDWP::JdwpError error;
    thread = DecodeThread(soa, thread_id, &error);
    if (thread == nullptr) {
      return error;
    }
    if (!IsSuspendedForDebugger(soa, thread)) {
      return JDWP::ERR_THREAD_NOT_SUSPENDED;
    }
  }
  std::unique_ptr<Context> context(Context::Create());
  OwnedMonitorVisitor visitor(thread, context.get(), monitors, stack_depths);
  visitor.WalkStack();
  return JDWP::ERR_NONE;
}

JDWP::JdwpError Dbg::GetContendedMonitor(JDWP::ObjectId thread_id,
                                         JDWP::ObjectId* contended_monitor) {
  mirror::Object* contended_monitor_obj;
  ScopedObjectAccessUnchecked soa(Thread::Current());
  *contended_monitor = 0;
  {
    MutexLock mu(soa.Self(), *Locks::thread_list_lock_);
    JDWP::JdwpError error;
    Thread* thread = DecodeThread(soa, thread_id, &error);
    if (thread == nullptr) {
      return error;
    }
    if (!IsSuspendedForDebugger(soa, thread)) {
      return JDWP::ERR_THREAD_NOT_SUSPENDED;
    }
    contended_monitor_obj = Monitor::GetContendedMonitor(thread);
  }
  // Add() requires the thread_list_lock_ not held to avoid the lock
  // level violation.
  *contended_monitor = gRegistry->Add(contended_monitor_obj);
  return JDWP::ERR_NONE;
}

JDWP::JdwpError Dbg::GetInstanceCounts(const std::vector<JDWP::RefTypeId>& class_ids,
                                       std::vector<uint64_t>* counts) {
  gc::Heap* heap = Runtime::Current()->GetHeap();
  heap->CollectGarbage(false);
  std::vector<mirror::Class*> classes;
  counts->clear();
  for (size_t i = 0; i < class_ids.size(); ++i) {
    JDWP::JdwpError error;
    mirror::Class* c = DecodeClass(class_ids[i], &error);
    if (c == nullptr) {
      return error;
    }
    classes.push_back(c);
    counts->push_back(0);
  }
  heap->CountInstances(classes, false, &(*counts)[0]);
  return JDWP::ERR_NONE;
}

JDWP::JdwpError Dbg::GetInstances(JDWP::RefTypeId class_id, int32_t max_count,
                                  std::vector<JDWP::ObjectId>* instances) {
  gc::Heap* heap = Runtime::Current()->GetHeap();
  // We only want reachable instances, so do a GC.
  heap->CollectGarbage(false);
  JDWP::JdwpError error;
  mirror::Class* c = DecodeClass(class_id, &error);
  if (c == nullptr) {
    return error;
  }
  std::vector<mirror::Object*> raw_instances;
  Runtime::Current()->GetHeap()->GetInstances(c, max_count, raw_instances);
  for (size_t i = 0; i < raw_instances.size(); ++i) {
    instances->push_back(gRegistry->Add(raw_instances[i]));
  }
  return JDWP::ERR_NONE;
}

JDWP::JdwpError Dbg::GetReferringObjects(JDWP::ObjectId object_id, int32_t max_count,
                                         std::vector<JDWP::ObjectId>* referring_objects) {
  gc::Heap* heap = Runtime::Current()->GetHeap();
  heap->CollectGarbage(false);
  JDWP::JdwpError error;
  mirror::Object* o = gRegistry->Get<mirror::Object*>(object_id, &error);
  if (o == nullptr) {
    return JDWP::ERR_INVALID_OBJECT;
  }
  std::vector<mirror::Object*> raw_instances;
  heap->GetReferringObjects(o, max_count, raw_instances);
  for (size_t i = 0; i < raw_instances.size(); ++i) {
    referring_objects->push_back(gRegistry->Add(raw_instances[i]));
  }
  return JDWP::ERR_NONE;
}

JDWP::JdwpError Dbg::DisableCollection(JDWP::ObjectId object_id) {
  JDWP::JdwpError error;
  mirror::Object* o = gRegistry->Get<mirror::Object*>(object_id, &error);
  if (o == nullptr) {
    return JDWP::ERR_INVALID_OBJECT;
  }
  gRegistry->DisableCollection(object_id);
  return JDWP::ERR_NONE;
}

JDWP::JdwpError Dbg::EnableCollection(JDWP::ObjectId object_id) {
  JDWP::JdwpError error;
  mirror::Object* o = gRegistry->Get<mirror::Object*>(object_id, &error);
  // Unlike DisableCollection, JDWP specs do not state an invalid object causes an error. The RI
  // also ignores these cases and never return an error. However it's not obvious why this command
  // should behave differently from DisableCollection and IsCollected commands. So let's be more
  // strict and return an error if this happens.
  if (o == nullptr) {
    return JDWP::ERR_INVALID_OBJECT;
  }
  gRegistry->EnableCollection(object_id);
  return JDWP::ERR_NONE;
}

JDWP::JdwpError Dbg::IsCollected(JDWP::ObjectId object_id, bool* is_collected) {
  *is_collected = true;
  if (object_id == 0) {
    // Null object id is invalid.
    return JDWP::ERR_INVALID_OBJECT;
  }
  // JDWP specs state an INVALID_OBJECT error is returned if the object ID is not valid. However
  // the RI seems to ignore this and assume object has been collected.
  JDWP::JdwpError error;
  mirror::Object* o = gRegistry->Get<mirror::Object*>(object_id, &error);
  if (o != nullptr) {
    *is_collected = gRegistry->IsCollected(object_id);
  }
  return JDWP::ERR_NONE;
}

void Dbg::DisposeObject(JDWP::ObjectId object_id, uint32_t reference_count) {
  gRegistry->DisposeObject(object_id, reference_count);
}

static JDWP::JdwpTypeTag GetTypeTag(mirror::Class* klass)
    SHARED_LOCKS_REQUIRED(Locks::mutator_lock_) {
  DCHECK(klass != nullptr);
  if (klass->IsArrayClass()) {
    return JDWP::TT_ARRAY;
  } else if (klass->IsInterface()) {
    return JDWP::TT_INTERFACE;
  } else {
    return JDWP::TT_CLASS;
  }
}

JDWP::JdwpError Dbg::GetReflectedType(JDWP::RefTypeId class_id, JDWP::ExpandBuf* pReply) {
  JDWP::JdwpError error;
  mirror::Class* c = DecodeClass(class_id, &error);
  if (c == nullptr) {
    return error;
  }

  JDWP::JdwpTypeTag type_tag = GetTypeTag(c);
  expandBufAdd1(pReply, type_tag);
  expandBufAddRefTypeId(pReply, class_id);
  return JDWP::ERR_NONE;
}

void Dbg::GetClassList(std::vector<JDWP::RefTypeId>* classes) {
  // Get the complete list of reference classes (i.e. all classes except
  // the primitive types).
  // Returns a newly-allocated buffer full of RefTypeId values.
  struct ClassListCreator {
    explicit ClassListCreator(std::vector<JDWP::RefTypeId>* classes) : classes(classes) {
    }

    static bool Visit(mirror::Class* c, void* arg) {
      return reinterpret_cast<ClassListCreator*>(arg)->Visit(c);
    }

    // TODO: Enable annotalysis. We know lock is held in constructor, but abstraction confuses
    // annotalysis.
    bool Visit(mirror::Class* c) NO_THREAD_SAFETY_ANALYSIS {
      if (!c->IsPrimitive()) {
        classes->push_back(gRegistry->AddRefType(c));
      }
      return true;
    }

    std::vector<JDWP::RefTypeId>* const classes;
  };

  ClassListCreator clc(classes);
  Runtime::Current()->GetClassLinker()->VisitClassesWithoutClassesLock(ClassListCreator::Visit,
                                                                       &clc);
}

JDWP::JdwpError Dbg::GetClassInfo(JDWP::RefTypeId class_id, JDWP::JdwpTypeTag* pTypeTag,
                                  uint32_t* pStatus, std::string* pDescriptor) {
  JDWP::JdwpError error;
  mirror::Class* c = DecodeClass(class_id, &error);
  if (c == nullptr) {
    return error;
  }

  if (c->IsArrayClass()) {
    *pStatus = JDWP::CS_VERIFIED | JDWP::CS_PREPARED;
    *pTypeTag = JDWP::TT_ARRAY;
  } else {
    if (c->IsErroneous()) {
      *pStatus = JDWP::CS_ERROR;
    } else {
      *pStatus = JDWP::CS_VERIFIED | JDWP::CS_PREPARED | JDWP::CS_INITIALIZED;
    }
    *pTypeTag = c->IsInterface() ? JDWP::TT_INTERFACE : JDWP::TT_CLASS;
  }

  if (pDescriptor != nullptr) {
    std::string temp;
    *pDescriptor = c->GetDescriptor(&temp);
  }
  return JDWP::ERR_NONE;
}

void Dbg::FindLoadedClassBySignature(const char* descriptor, std::vector<JDWP::RefTypeId>* ids) {
  std::vector<mirror::Class*> classes;
  Runtime::Current()->GetClassLinker()->LookupClasses(descriptor, classes);
  ids->clear();
  for (size_t i = 0; i < classes.size(); ++i) {
    ids->push_back(gRegistry->Add(classes[i]));
  }
}

JDWP::JdwpError Dbg::GetReferenceType(JDWP::ObjectId object_id, JDWP::ExpandBuf* pReply) {
  JDWP::JdwpError error;
  mirror::Object* o = gRegistry->Get<mirror::Object*>(object_id, &error);
  if (o == nullptr) {
    return JDWP::ERR_INVALID_OBJECT;
  }

  JDWP::JdwpTypeTag type_tag = GetTypeTag(o->GetClass());
  JDWP::RefTypeId type_id = gRegistry->AddRefType(o->GetClass());

  expandBufAdd1(pReply, type_tag);
  expandBufAddRefTypeId(pReply, type_id);

  return JDWP::ERR_NONE;
}

JDWP::JdwpError Dbg::GetSignature(JDWP::RefTypeId class_id, std::string* signature) {
  JDWP::JdwpError error;
  mirror::Class* c = DecodeClass(class_id, &error);
  if (c == nullptr) {
    return error;
  }
  std::string temp;
  *signature = c->GetDescriptor(&temp);
  return JDWP::ERR_NONE;
}

JDWP::JdwpError Dbg::GetSourceFile(JDWP::RefTypeId class_id, std::string* result) {
  JDWP::JdwpError error;
  mirror::Class* c = DecodeClass(class_id, &error);
  if (c == nullptr) {
    return error;
  }
  const char* source_file = c->GetSourceFile();
  if (source_file == nullptr) {
    return JDWP::ERR_ABSENT_INFORMATION;
  }
  *result = source_file;
  return JDWP::ERR_NONE;
}

JDWP::JdwpError Dbg::GetObjectTag(JDWP::ObjectId object_id, uint8_t* tag) {
  ScopedObjectAccessUnchecked soa(Thread::Current());
  JDWP::JdwpError error;
  mirror::Object* o = gRegistry->Get<mirror::Object*>(object_id, &error);
  if (error != JDWP::ERR_NONE) {
    *tag = JDWP::JT_VOID;
    return error;
  }
  *tag = TagFromObject(soa, o);
  return JDWP::ERR_NONE;
}

size_t Dbg::GetTagWidth(JDWP::JdwpTag tag) {
  switch (tag) {
  case JDWP::JT_VOID:
    return 0;
  case JDWP::JT_BYTE:
  case JDWP::JT_BOOLEAN:
    return 1;
  case JDWP::JT_CHAR:
  case JDWP::JT_SHORT:
    return 2;
  case JDWP::JT_FLOAT:
  case JDWP::JT_INT:
    return 4;
  case JDWP::JT_ARRAY:
  case JDWP::JT_OBJECT:
  case JDWP::JT_STRING:
  case JDWP::JT_THREAD:
  case JDWP::JT_THREAD_GROUP:
  case JDWP::JT_CLASS_LOADER:
  case JDWP::JT_CLASS_OBJECT:
    return sizeof(JDWP::ObjectId);
  case JDWP::JT_DOUBLE:
  case JDWP::JT_LONG:
    return 8;
  default:
    LOG(FATAL) << "Unknown tag " << tag;
    return -1;
  }
}

JDWP::JdwpError Dbg::GetArrayLength(JDWP::ObjectId array_id, int32_t* length) {
  JDWP::JdwpError error;
  mirror::Array* a = DecodeNonNullArray(array_id, &error);
  if (a == nullptr) {
    return error;
  }
  *length = a->GetLength();
  return JDWP::ERR_NONE;
}

JDWP::JdwpError Dbg::OutputArray(JDWP::ObjectId array_id, int offset, int count, JDWP::ExpandBuf* pReply) {
  JDWP::JdwpError error;
  mirror::Array* a = DecodeNonNullArray(array_id, &error);
  if (a == nullptr) {
    return error;
  }

  if (offset < 0 || count < 0 || offset > a->GetLength() || a->GetLength() - offset < count) {
    LOG(WARNING) << __FUNCTION__ << " access out of bounds: offset=" << offset << "; count=" << count;
    return JDWP::ERR_INVALID_LENGTH;
  }
  JDWP::JdwpTag element_tag = BasicTagFromClass(a->GetClass()->GetComponentType());
  expandBufAdd1(pReply, element_tag);
  expandBufAdd4BE(pReply, count);

  if (IsPrimitiveTag(element_tag)) {
    size_t width = GetTagWidth(element_tag);
    uint8_t* dst = expandBufAddSpace(pReply, count * width);
    if (width == 8) {
      const uint64_t* src8 = reinterpret_cast<uint64_t*>(a->GetRawData(sizeof(uint64_t), 0));
      for (int i = 0; i < count; ++i) JDWP::Write8BE(&dst, src8[offset + i]);
    } else if (width == 4) {
      const uint32_t* src4 = reinterpret_cast<uint32_t*>(a->GetRawData(sizeof(uint32_t), 0));
      for (int i = 0; i < count; ++i) JDWP::Write4BE(&dst, src4[offset + i]);
    } else if (width == 2) {
      const uint16_t* src2 = reinterpret_cast<uint16_t*>(a->GetRawData(sizeof(uint16_t), 0));
      for (int i = 0; i < count; ++i) JDWP::Write2BE(&dst, src2[offset + i]);
    } else {
      const uint8_t* src = reinterpret_cast<uint8_t*>(a->GetRawData(sizeof(uint8_t), 0));
      memcpy(dst, &src[offset * width], count * width);
    }
  } else {
    ScopedObjectAccessUnchecked soa(Thread::Current());
    mirror::ObjectArray<mirror::Object>* oa = a->AsObjectArray<mirror::Object>();
    for (int i = 0; i < count; ++i) {
      mirror::Object* element = oa->Get(offset + i);
      JDWP::JdwpTag specific_tag = (element != nullptr) ? TagFromObject(soa, element)
                                                        : element_tag;
      expandBufAdd1(pReply, specific_tag);
      expandBufAddObjectId(pReply, gRegistry->Add(element));
    }
  }

  return JDWP::ERR_NONE;
}

template <typename T>
static void CopyArrayData(mirror::Array* a, JDWP::Request* src, int offset, int count)
    NO_THREAD_SAFETY_ANALYSIS {
  // TODO: fix when annotalysis correctly handles non-member functions.
  DCHECK(a->GetClass()->IsPrimitiveArray());

  T* dst = reinterpret_cast<T*>(a->GetRawData(sizeof(T), offset));
  for (int i = 0; i < count; ++i) {
    *dst++ = src->ReadValue(sizeof(T));
  }
}

JDWP::JdwpError Dbg::SetArrayElements(JDWP::ObjectId array_id, int offset, int count,
                                      JDWP::Request* request) {
  JDWP::JdwpError error;
  mirror::Array* dst = DecodeNonNullArray(array_id, &error);
  if (dst == nullptr) {
    return error;
  }

  if (offset < 0 || count < 0 || offset > dst->GetLength() || dst->GetLength() - offset < count) {
    LOG(WARNING) << __FUNCTION__ << " access out of bounds: offset=" << offset << "; count=" << count;
    return JDWP::ERR_INVALID_LENGTH;
  }
  JDWP::JdwpTag element_tag = BasicTagFromClass(dst->GetClass()->GetComponentType());

  if (IsPrimitiveTag(element_tag)) {
    size_t width = GetTagWidth(element_tag);
    if (width == 8) {
      CopyArrayData<uint64_t>(dst, request, offset, count);
    } else if (width == 4) {
      CopyArrayData<uint32_t>(dst, request, offset, count);
    } else if (width == 2) {
      CopyArrayData<uint16_t>(dst, request, offset, count);
    } else {
      CopyArrayData<uint8_t>(dst, request, offset, count);
    }
  } else {
    mirror::ObjectArray<mirror::Object>* oa = dst->AsObjectArray<mirror::Object>();
    for (int i = 0; i < count; ++i) {
      JDWP::ObjectId id = request->ReadObjectId();
      JDWP::JdwpError error;
      mirror::Object* o = gRegistry->Get<mirror::Object*>(id, &error);
      if (error != JDWP::ERR_NONE) {
        return error;
      }
      oa->Set<false>(offset + i, o);
    }
  }

  return JDWP::ERR_NONE;
}

JDWP::ObjectId Dbg::CreateString(const std::string& str) {
  return gRegistry->Add(mirror::String::AllocFromModifiedUtf8(Thread::Current(), str.c_str()));
}

JDWP::JdwpError Dbg::CreateObject(JDWP::RefTypeId class_id, JDWP::ObjectId* new_object) {
  JDWP::JdwpError error;
  mirror::Class* c = DecodeClass(class_id, &error);
  if (c == nullptr) {
    *new_object = 0;
    return error;
  }
  *new_object = gRegistry->Add(c->AllocObject(Thread::Current()));
  return JDWP::ERR_NONE;
}

/*
 * Used by Eclipse's "Display" view to evaluate "new byte[5]" to get "(byte[]) [0, 0, 0, 0, 0]".
 */
JDWP::JdwpError Dbg::CreateArrayObject(JDWP::RefTypeId array_class_id, uint32_t length,
                                       JDWP::ObjectId* new_array) {
  JDWP::JdwpError error;
  mirror::Class* c = DecodeClass(array_class_id, &error);
  if (c == nullptr) {
    *new_array = 0;
    return error;
  }
  *new_array = gRegistry->Add(mirror::Array::Alloc<true>(Thread::Current(), c, length,
                                                         c->GetComponentSize(),
                                                         Runtime::Current()->GetHeap()->GetCurrentAllocator()));
  return JDWP::ERR_NONE;
}

bool Dbg::MatchType(JDWP::RefTypeId instance_class_id, JDWP::RefTypeId class_id) {
  JDWP::JdwpError error;
  mirror::Class* c1 = DecodeClass(instance_class_id, &error);
  CHECK(c1 != nullptr);
  mirror::Class* c2 = DecodeClass(class_id, &error);
  CHECK(c2 != nullptr);
  return c2->IsAssignableFrom(c1);
}

static JDWP::FieldId ToFieldId(const mirror::ArtField* f)
    SHARED_LOCKS_REQUIRED(Locks::mutator_lock_) {
  CHECK(!kMovingFields);
  return static_cast<JDWP::FieldId>(reinterpret_cast<uintptr_t>(f));
}

static JDWP::MethodId ToMethodId(const mirror::ArtMethod* m)
    SHARED_LOCKS_REQUIRED(Locks::mutator_lock_) {
  CHECK(!kMovingMethods);
  return static_cast<JDWP::MethodId>(reinterpret_cast<uintptr_t>(m));
}

static mirror::ArtField* FromFieldId(JDWP::FieldId fid)
    SHARED_LOCKS_REQUIRED(Locks::mutator_lock_) {
  CHECK(!kMovingFields);
  return reinterpret_cast<mirror::ArtField*>(static_cast<uintptr_t>(fid));
}

static mirror::ArtMethod* FromMethodId(JDWP::MethodId mid)
    SHARED_LOCKS_REQUIRED(Locks::mutator_lock_) {
  CHECK(!kMovingMethods);
  return reinterpret_cast<mirror::ArtMethod*>(static_cast<uintptr_t>(mid));
}

static void SetLocation(JDWP::JdwpLocation* location, mirror::ArtMethod* m, uint32_t dex_pc)
    SHARED_LOCKS_REQUIRED(Locks::mutator_lock_) {
  if (m == nullptr) {
    memset(&location, 0, sizeof(location));
  } else {
    mirror::Class* c = m->GetDeclaringClass();
    location->type_tag = GetTypeTag(c);
    location->class_id = gRegistry->AddRefType(c);
    location->method_id = ToMethodId(m);
    location->dex_pc = (m->IsNative() || m->IsProxyMethod()) ? static_cast<uint64_t>(-1) : dex_pc;
  }
}

std::string Dbg::GetMethodName(JDWP::MethodId method_id) {
  mirror::ArtMethod* m = FromMethodId(method_id);
  return m->GetName();
}

std::string Dbg::GetFieldName(JDWP::FieldId field_id) {
  return FromFieldId(field_id)->GetName();
}

/*
 * Augment the access flags for synthetic methods and fields by setting
 * the (as described by the spec) "0xf0000000 bit".  Also, strip out any
 * flags not specified by the Java programming language.
 */
static uint32_t MangleAccessFlags(uint32_t accessFlags) {
  accessFlags &= kAccJavaFlagsMask;
  if ((accessFlags & kAccSynthetic) != 0) {
    accessFlags |= 0xf0000000;
  }
  return accessFlags;
}

/*
 * Circularly shifts registers so that arguments come first. Debuggers
 * expect slots to begin with arguments, but dex code places them at
 * the end.
 */
static uint16_t MangleSlot(uint16_t slot, mirror::ArtMethod* m)
    SHARED_LOCKS_REQUIRED(Locks::mutator_lock_) {
  const DexFile::CodeItem* code_item = m->GetCodeItem();
  if (code_item == nullptr) {
    // We should not get here for a method without code (native, proxy or abstract). Log it and
    // return the slot as is since all registers are arguments.
    LOG(WARNING) << "Trying to mangle slot for method without code " << PrettyMethod(m);
    return slot;
  }
  uint16_t ins_size = code_item->ins_size_;
  uint16_t locals_size = code_item->registers_size_ - ins_size;
  if (slot >= locals_size) {
    return slot - locals_size;
  } else {
    return slot + ins_size;
  }
}

/*
 * Circularly shifts registers so that arguments come last. Reverts
 * slots to dex style argument placement.
 */
static uint16_t DemangleSlot(uint16_t slot, mirror::ArtMethod* m)
    SHARED_LOCKS_REQUIRED(Locks::mutator_lock_) {
  const DexFile::CodeItem* code_item = m->GetCodeItem();
  if (code_item == nullptr) {
    // We should not get here for a method without code (native, proxy or abstract). Log it and
    // return the slot as is since all registers are arguments.
    LOG(WARNING) << "Trying to demangle slot for method without code " << PrettyMethod(m);
    return slot;
  }
  uint16_t ins_size = code_item->ins_size_;
  uint16_t locals_size = code_item->registers_size_ - ins_size;
  if (slot < ins_size) {
    return slot + locals_size;
  } else {
    return slot - ins_size;
  }
}

JDWP::JdwpError Dbg::OutputDeclaredFields(JDWP::RefTypeId class_id, bool with_generic, JDWP::ExpandBuf* pReply) {
  JDWP::JdwpError error;
  mirror::Class* c = DecodeClass(class_id, &error);
  if (c == nullptr) {
    return error;
  }

  size_t instance_field_count = c->NumInstanceFields();
  size_t static_field_count = c->NumStaticFields();

  expandBufAdd4BE(pReply, instance_field_count + static_field_count);

  for (size_t i = 0; i < instance_field_count + static_field_count; ++i) {
    mirror::ArtField* f = (i < instance_field_count) ? c->GetInstanceField(i) : c->GetStaticField(i - instance_field_count);
    expandBufAddFieldId(pReply, ToFieldId(f));
    expandBufAddUtf8String(pReply, f->GetName());
    expandBufAddUtf8String(pReply, f->GetTypeDescriptor());
    if (with_generic) {
      static const char genericSignature[1] = "";
      expandBufAddUtf8String(pReply, genericSignature);
    }
    expandBufAdd4BE(pReply, MangleAccessFlags(f->GetAccessFlags()));
  }
  return JDWP::ERR_NONE;
}

JDWP::JdwpError Dbg::OutputDeclaredMethods(JDWP::RefTypeId class_id, bool with_generic,
                                           JDWP::ExpandBuf* pReply) {
  JDWP::JdwpError error;
  mirror::Class* c = DecodeClass(class_id, &error);
  if (c == nullptr) {
    return error;
  }

  size_t direct_method_count = c->NumDirectMethods();
  size_t virtual_method_count = c->NumVirtualMethods();

  expandBufAdd4BE(pReply, direct_method_count + virtual_method_count);

  for (size_t i = 0; i < direct_method_count + virtual_method_count; ++i) {
    mirror::ArtMethod* m = (i < direct_method_count) ? c->GetDirectMethod(i) : c->GetVirtualMethod(i - direct_method_count);
    expandBufAddMethodId(pReply, ToMethodId(m));
    expandBufAddUtf8String(pReply, m->GetName());
    expandBufAddUtf8String(pReply, m->GetSignature().ToString());
    if (with_generic) {
      static const char genericSignature[1] = "";
      expandBufAddUtf8String(pReply, genericSignature);
    }
    expandBufAdd4BE(pReply, MangleAccessFlags(m->GetAccessFlags()));
  }
  return JDWP::ERR_NONE;
}

JDWP::JdwpError Dbg::OutputDeclaredInterfaces(JDWP::RefTypeId class_id, JDWP::ExpandBuf* pReply) {
  JDWP::JdwpError error;
  Thread* self = Thread::Current();
  StackHandleScope<1> hs(self);
  Handle<mirror::Class> c(hs.NewHandle(DecodeClass(class_id, &error)));
  if (c.Get() == nullptr) {
    return error;
  }
  size_t interface_count = c->NumDirectInterfaces();
  expandBufAdd4BE(pReply, interface_count);
  for (size_t i = 0; i < interface_count; ++i) {
    expandBufAddRefTypeId(pReply,
                          gRegistry->AddRefType(mirror::Class::GetDirectInterface(self, c, i)));
  }
  return JDWP::ERR_NONE;
}

void Dbg::OutputLineTable(JDWP::RefTypeId, JDWP::MethodId method_id, JDWP::ExpandBuf* pReply) {
  struct DebugCallbackContext {
    int numItems;
    JDWP::ExpandBuf* pReply;

    static bool Callback(void* context, uint32_t address, uint32_t line_number) {
      DebugCallbackContext* pContext = reinterpret_cast<DebugCallbackContext*>(context);
      expandBufAdd8BE(pContext->pReply, address);
      expandBufAdd4BE(pContext->pReply, line_number);
      pContext->numItems++;
      return false;
    }
  };
  mirror::ArtMethod* m = FromMethodId(method_id);
  const DexFile::CodeItem* code_item = m->GetCodeItem();
  uint64_t start, end;
  if (code_item == nullptr) {
    DCHECK(m->IsNative() || m->IsProxyMethod());
    start = -1;
    end = -1;
  } else {
    start = 0;
    // Return the index of the last instruction
    end = code_item->insns_size_in_code_units_ - 1;
  }

  expandBufAdd8BE(pReply, start);
  expandBufAdd8BE(pReply, end);

  // Add numLines later
  size_t numLinesOffset = expandBufGetLength(pReply);
  expandBufAdd4BE(pReply, 0);

  DebugCallbackContext context;
  context.numItems = 0;
  context.pReply = pReply;

  if (code_item != nullptr) {
    m->GetDexFile()->DecodeDebugInfo(code_item, m->IsStatic(), m->GetDexMethodIndex(),
                                     DebugCallbackContext::Callback, nullptr, &context);
  }

  JDWP::Set4BE(expandBufGetBuffer(pReply) + numLinesOffset, context.numItems);
}

void Dbg::OutputVariableTable(JDWP::RefTypeId, JDWP::MethodId method_id, bool with_generic,
                              JDWP::ExpandBuf* pReply) {
  struct DebugCallbackContext {
    mirror::ArtMethod* method;
    JDWP::ExpandBuf* pReply;
    size_t variable_count;
    bool with_generic;

    static void Callback(void* context, uint16_t slot, uint32_t startAddress, uint32_t endAddress,
                         const char* name, const char* descriptor, const char* signature)
        SHARED_LOCKS_REQUIRED(Locks::mutator_lock_) {
      DebugCallbackContext* pContext = reinterpret_cast<DebugCallbackContext*>(context);

      VLOG(jdwp) << StringPrintf("    %2zd: %d(%d) '%s' '%s' '%s' actual slot=%d mangled slot=%d",
                                 pContext->variable_count, startAddress, endAddress - startAddress,
                                 name, descriptor, signature, slot,
                                 MangleSlot(slot, pContext->method));

      slot = MangleSlot(slot, pContext->method);

      expandBufAdd8BE(pContext->pReply, startAddress);
      expandBufAddUtf8String(pContext->pReply, name);
      expandBufAddUtf8String(pContext->pReply, descriptor);
      if (pContext->with_generic) {
        expandBufAddUtf8String(pContext->pReply, signature);
      }
      expandBufAdd4BE(pContext->pReply, endAddress - startAddress);
      expandBufAdd4BE(pContext->pReply, slot);

      ++pContext->variable_count;
    }
  };
  mirror::ArtMethod* m = FromMethodId(method_id);

  // arg_count considers doubles and longs to take 2 units.
  // variable_count considers everything to take 1 unit.
  std::string shorty(m->GetShorty());
  expandBufAdd4BE(pReply, mirror::ArtMethod::NumArgRegisters(shorty));

  // We don't know the total number of variables yet, so leave a blank and update it later.
  size_t variable_count_offset = expandBufGetLength(pReply);
  expandBufAdd4BE(pReply, 0);

  DebugCallbackContext context;
  context.method = m;
  context.pReply = pReply;
  context.variable_count = 0;
  context.with_generic = with_generic;

  const DexFile::CodeItem* code_item = m->GetCodeItem();
  if (code_item != nullptr) {
    m->GetDexFile()->DecodeDebugInfo(
        code_item, m->IsStatic(), m->GetDexMethodIndex(), nullptr, DebugCallbackContext::Callback,
        &context);
  }

  JDWP::Set4BE(expandBufGetBuffer(pReply) + variable_count_offset, context.variable_count);
}

void Dbg::OutputMethodReturnValue(JDWP::MethodId method_id, const JValue* return_value,
                                  JDWP::ExpandBuf* pReply) {
  mirror::ArtMethod* m = FromMethodId(method_id);
  JDWP::JdwpTag tag = BasicTagFromDescriptor(m->GetShorty());
  OutputJValue(tag, return_value, pReply);
}

void Dbg::OutputFieldValue(JDWP::FieldId field_id, const JValue* field_value,
                           JDWP::ExpandBuf* pReply) {
  mirror::ArtField* f = FromFieldId(field_id);
  JDWP::JdwpTag tag = BasicTagFromDescriptor(f->GetTypeDescriptor());
  OutputJValue(tag, field_value, pReply);
}

JDWP::JdwpError Dbg::GetBytecodes(JDWP::RefTypeId, JDWP::MethodId method_id,
                                  std::vector<uint8_t>* bytecodes) {
  mirror::ArtMethod* m = FromMethodId(method_id);
  if (m == nullptr) {
    return JDWP::ERR_INVALID_METHODID;
  }
  const DexFile::CodeItem* code_item = m->GetCodeItem();
  size_t byte_count = code_item->insns_size_in_code_units_ * 2;
  const uint8_t* begin = reinterpret_cast<const uint8_t*>(code_item->insns_);
  const uint8_t* end = begin + byte_count;
  for (const uint8_t* p = begin; p != end; ++p) {
    bytecodes->push_back(*p);
  }
  return JDWP::ERR_NONE;
}

JDWP::JdwpTag Dbg::GetFieldBasicTag(JDWP::FieldId field_id) {
  return BasicTagFromDescriptor(FromFieldId(field_id)->GetTypeDescriptor());
}

JDWP::JdwpTag Dbg::GetStaticFieldBasicTag(JDWP::FieldId field_id) {
  return BasicTagFromDescriptor(FromFieldId(field_id)->GetTypeDescriptor());
}

static JDWP::JdwpError GetFieldValueImpl(JDWP::RefTypeId ref_type_id, JDWP::ObjectId object_id,
                                         JDWP::FieldId field_id, JDWP::ExpandBuf* pReply,
                                         bool is_static)
    SHARED_LOCKS_REQUIRED(Locks::mutator_lock_) {
  JDWP::JdwpError error;
  mirror::Class* c = DecodeClass(ref_type_id, &error);
  if (ref_type_id != 0 && c == nullptr) {
    return error;
  }

  mirror::Object* o = gRegistry->Get<mirror::Object*>(object_id, &error);
  if ((!is_static && o == nullptr) || error != JDWP::ERR_NONE) {
    return JDWP::ERR_INVALID_OBJECT;
  }
  mirror::ArtField* f = FromFieldId(field_id);

  mirror::Class* receiver_class = c;
  if (receiver_class == nullptr && o != nullptr) {
    receiver_class = o->GetClass();
  }
  // TODO: should we give up now if receiver_class is nullptr?
  if (receiver_class != nullptr && !f->GetDeclaringClass()->IsAssignableFrom(receiver_class)) {
    LOG(INFO) << "ERR_INVALID_FIELDID: " << PrettyField(f) << " " << PrettyClass(receiver_class);
    return JDWP::ERR_INVALID_FIELDID;
  }

  // The RI only enforces the static/non-static mismatch in one direction.
  // TODO: should we change the tests and check both?
  if (is_static) {
    if (!f->IsStatic()) {
      return JDWP::ERR_INVALID_FIELDID;
    }
  } else {
    if (f->IsStatic()) {
      LOG(WARNING) << "Ignoring non-nullptr receiver for ObjectReference.SetValues on static field "
          << PrettyField(f);
    }
  }
  if (f->IsStatic()) {
    o = f->GetDeclaringClass();
  }

  JDWP::JdwpTag tag = BasicTagFromDescriptor(f->GetTypeDescriptor());
  JValue field_value;
  if (tag == JDWP::JT_VOID) {
    LOG(FATAL) << "Unknown tag: " << tag;
  } else if (!IsPrimitiveTag(tag)) {
    field_value.SetL(f->GetObject(o));
  } else if (tag == JDWP::JT_DOUBLE || tag == JDWP::JT_LONG) {
    field_value.SetJ(f->Get64(o));
  } else {
    field_value.SetI(f->Get32(o));
  }
  Dbg::OutputJValue(tag, &field_value, pReply);

  return JDWP::ERR_NONE;
}

JDWP::JdwpError Dbg::GetFieldValue(JDWP::ObjectId object_id, JDWP::FieldId field_id,
                                   JDWP::ExpandBuf* pReply) {
  return GetFieldValueImpl(0, object_id, field_id, pReply, false);
}

JDWP::JdwpError Dbg::GetStaticFieldValue(JDWP::RefTypeId ref_type_id, JDWP::FieldId field_id,
                                         JDWP::ExpandBuf* pReply) {
  return GetFieldValueImpl(ref_type_id, 0, field_id, pReply, true);
}

static JDWP::JdwpError SetFieldValueImpl(JDWP::ObjectId object_id, JDWP::FieldId field_id,
                                         uint64_t value, int width, bool is_static)
    SHARED_LOCKS_REQUIRED(Locks::mutator_lock_) {
  JDWP::JdwpError error;
  mirror::Object* o = gRegistry->Get<mirror::Object*>(object_id, &error);
  if ((!is_static && o == nullptr) || error != JDWP::ERR_NONE) {
    return JDWP::ERR_INVALID_OBJECT;
  }
  mirror::ArtField* f = FromFieldId(field_id);

  // The RI only enforces the static/non-static mismatch in one direction.
  // TODO: should we change the tests and check both?
  if (is_static) {
    if (!f->IsStatic()) {
      return JDWP::ERR_INVALID_FIELDID;
    }
  } else {
    if (f->IsStatic()) {
      LOG(WARNING) << "Ignoring non-nullptr receiver for ObjectReference.SetValues on static field " << PrettyField(f);
    }
  }
  if (f->IsStatic()) {
    o = f->GetDeclaringClass();
  }

  JDWP::JdwpTag tag = BasicTagFromDescriptor(f->GetTypeDescriptor());

  if (IsPrimitiveTag(tag)) {
    if (tag == JDWP::JT_DOUBLE || tag == JDWP::JT_LONG) {
      CHECK_EQ(width, 8);
      // Debugging can't use transactional mode (runtime only).
      f->Set64<false>(o, value);
    } else {
      CHECK_LE(width, 4);
      // Debugging can't use transactional mode (runtime only).
      f->Set32<false>(o, value);
    }
  } else {
    mirror::Object* v = gRegistry->Get<mirror::Object*>(value, &error);
    if (error != JDWP::ERR_NONE) {
      return JDWP::ERR_INVALID_OBJECT;
    }
    if (v != nullptr) {
      mirror::Class* field_type;
      {
        StackHandleScope<3> hs(Thread::Current());
        HandleWrapper<mirror::Object> h_v(hs.NewHandleWrapper(&v));
        HandleWrapper<mirror::ArtField> h_f(hs.NewHandleWrapper(&f));
        HandleWrapper<mirror::Object> h_o(hs.NewHandleWrapper(&o));
        field_type = FieldHelper(h_f).GetType();
      }
      if (!field_type->IsAssignableFrom(v->GetClass())) {
        return JDWP::ERR_INVALID_OBJECT;
      }
    }
    // Debugging can't use transactional mode (runtime only).
    f->SetObject<false>(o, v);
  }

  return JDWP::ERR_NONE;
}

JDWP::JdwpError Dbg::SetFieldValue(JDWP::ObjectId object_id, JDWP::FieldId field_id, uint64_t value,
                                   int width) {
  return SetFieldValueImpl(object_id, field_id, value, width, false);
}

JDWP::JdwpError Dbg::SetStaticFieldValue(JDWP::FieldId field_id, uint64_t value, int width) {
  return SetFieldValueImpl(0, field_id, value, width, true);
}

<<<<<<< HEAD
std::string Dbg::StringToUtf8(JDWP::ObjectId string_id) {
  JDWP::JdwpError error;
  mirror::String* s = gRegistry->Get<mirror::String*>(string_id, &error);
  CHECK(s != nullptr) << error;
  return s->ToModifiedUtf8();
=======
JDWP::JdwpError Dbg::StringToUtf8(JDWP::ObjectId string_id, std::string* str) {
  mirror::Object* obj = gRegistry->Get<mirror::Object*>(string_id);
  if (obj == nullptr || obj == ObjectRegistry::kInvalidObject) {
    return JDWP::ERR_INVALID_OBJECT;
  }
  {
    ScopedObjectAccessUnchecked soa(Thread::Current());
    mirror::Class* java_lang_String = soa.Decode<mirror::Class*>(WellKnownClasses::java_lang_String);
    if (!java_lang_String->IsAssignableFrom(obj->GetClass())) {
      // This isn't a string.
      return JDWP::ERR_INVALID_STRING;
    }
  }
  *str = obj->AsString()->ToModifiedUtf8();
  return JDWP::ERR_NONE;
>>>>>>> 293f3248
}

void Dbg::OutputJValue(JDWP::JdwpTag tag, const JValue* return_value, JDWP::ExpandBuf* pReply) {
  if (IsPrimitiveTag(tag)) {
    expandBufAdd1(pReply, tag);
    if (tag == JDWP::JT_BOOLEAN || tag == JDWP::JT_BYTE) {
      expandBufAdd1(pReply, return_value->GetI());
    } else if (tag == JDWP::JT_CHAR || tag == JDWP::JT_SHORT) {
      expandBufAdd2BE(pReply, return_value->GetI());
    } else if (tag == JDWP::JT_FLOAT || tag == JDWP::JT_INT) {
      expandBufAdd4BE(pReply, return_value->GetI());
    } else if (tag == JDWP::JT_DOUBLE || tag == JDWP::JT_LONG) {
      expandBufAdd8BE(pReply, return_value->GetJ());
    } else {
      CHECK_EQ(tag, JDWP::JT_VOID);
    }
  } else {
    ScopedObjectAccessUnchecked soa(Thread::Current());
    mirror::Object* value = return_value->GetL();
    expandBufAdd1(pReply, TagFromObject(soa, value));
    expandBufAddObjectId(pReply, gRegistry->Add(value));
  }
}

JDWP::JdwpError Dbg::GetThreadName(JDWP::ObjectId thread_id, std::string* name) {
  ScopedObjectAccessUnchecked soa(Thread::Current());
  MutexLock mu(soa.Self(), *Locks::thread_list_lock_);
  JDWP::JdwpError error;
  Thread* thread = DecodeThread(soa, thread_id, &error);
  UNUSED(thread);
  if (error != JDWP::ERR_NONE && error != JDWP::ERR_THREAD_NOT_ALIVE) {
    return error;
  }

  // We still need to report the zombie threads' names, so we can't just call Thread::GetThreadName.
  mirror::Object* thread_object = gRegistry->Get<mirror::Object*>(thread_id, &error);
  CHECK(thread_object != nullptr) << error;
  mirror::ArtField* java_lang_Thread_name_field =
      soa.DecodeField(WellKnownClasses::java_lang_Thread_name);
  mirror::String* s =
      reinterpret_cast<mirror::String*>(java_lang_Thread_name_field->GetObject(thread_object));
  if (s != nullptr) {
    *name = s->ToModifiedUtf8();
  }
  return JDWP::ERR_NONE;
}

JDWP::JdwpError Dbg::GetThreadGroup(JDWP::ObjectId thread_id, JDWP::ExpandBuf* pReply) {
  ScopedObjectAccessUnchecked soa(Thread::Current());
  JDWP::JdwpError error;
  mirror::Object* thread_object = gRegistry->Get<mirror::Object*>(thread_id, &error);
  if (error != JDWP::ERR_NONE) {
    return JDWP::ERR_INVALID_OBJECT;
  }
  const char* old_cause = soa.Self()->StartAssertNoThreadSuspension("Debugger: GetThreadGroup");
  // Okay, so it's an object, but is it actually a thread?
  {
    MutexLock mu(soa.Self(), *Locks::thread_list_lock_);
    Thread* thread = DecodeThread(soa, thread_id, &error);
    UNUSED(thread);
  }
  if (error == JDWP::ERR_THREAD_NOT_ALIVE) {
    // Zombie threads are in the null group.
    expandBufAddObjectId(pReply, JDWP::ObjectId(0));
    error = JDWP::ERR_NONE;
  } else if (error == JDWP::ERR_NONE) {
    mirror::Class* c = soa.Decode<mirror::Class*>(WellKnownClasses::java_lang_Thread);
    CHECK(c != nullptr);
    mirror::ArtField* f = c->FindInstanceField("group", "Ljava/lang/ThreadGroup;");
    CHECK(f != nullptr);
    mirror::Object* group = f->GetObject(thread_object);
    CHECK(group != nullptr);
    JDWP::ObjectId thread_group_id = gRegistry->Add(group);
    expandBufAddObjectId(pReply, thread_group_id);
  }
  soa.Self()->EndAssertNoThreadSuspension(old_cause);
  return error;
}

static mirror::Object* DecodeThreadGroup(ScopedObjectAccessUnchecked& soa,
                                         JDWP::ObjectId thread_group_id, JDWP::JdwpError* error)
    SHARED_LOCKS_REQUIRED(Locks::mutator_lock_) {
  mirror::Object* thread_group = gRegistry->Get<mirror::Object*>(thread_group_id, error);
  if (*error != JDWP::ERR_NONE) {
    return nullptr;
  }
  if (thread_group == nullptr) {
    *error = JDWP::ERR_INVALID_OBJECT;
    return nullptr;
  }
  mirror::Class* c = soa.Decode<mirror::Class*>(WellKnownClasses::java_lang_ThreadGroup);
  CHECK(c != nullptr);
  if (!c->IsAssignableFrom(thread_group->GetClass())) {
    // This is not a java.lang.ThreadGroup.
    *error = JDWP::ERR_INVALID_THREAD_GROUP;
    return nullptr;
  }
  *error = JDWP::ERR_NONE;
  return thread_group;
}

JDWP::JdwpError Dbg::GetThreadGroupName(JDWP::ObjectId thread_group_id, JDWP::ExpandBuf* pReply) {
  ScopedObjectAccessUnchecked soa(Thread::Current());
  JDWP::JdwpError error;
  mirror::Object* thread_group = DecodeThreadGroup(soa, thread_group_id, &error);
  if (error != JDWP::ERR_NONE) {
    return error;
  }
  const char* old_cause = soa.Self()->StartAssertNoThreadSuspension("Debugger: GetThreadGroupName");
  mirror::Class* c = soa.Decode<mirror::Class*>(WellKnownClasses::java_lang_ThreadGroup);
  mirror::ArtField* f = c->FindInstanceField("name", "Ljava/lang/String;");
  CHECK(f != nullptr);
  mirror::String* s = reinterpret_cast<mirror::String*>(f->GetObject(thread_group));
  soa.Self()->EndAssertNoThreadSuspension(old_cause);

  std::string thread_group_name(s->ToModifiedUtf8());
  expandBufAddUtf8String(pReply, thread_group_name);
  return JDWP::ERR_NONE;
}

JDWP::JdwpError Dbg::GetThreadGroupParent(JDWP::ObjectId thread_group_id, JDWP::ExpandBuf* pReply) {
  ScopedObjectAccessUnchecked soa(Thread::Current());
  JDWP::JdwpError error;
  mirror::Object* thread_group = DecodeThreadGroup(soa, thread_group_id, &error);
  if (error != JDWP::ERR_NONE) {
    return error;
  }
  const char* old_cause = soa.Self()->StartAssertNoThreadSuspension("Debugger: GetThreadGroupParent");
  mirror::Class* c = soa.Decode<mirror::Class*>(WellKnownClasses::java_lang_ThreadGroup);
  CHECK(c != nullptr);
  mirror::ArtField* f = c->FindInstanceField("parent", "Ljava/lang/ThreadGroup;");
  CHECK(f != nullptr);
  mirror::Object* parent = f->GetObject(thread_group);
  soa.Self()->EndAssertNoThreadSuspension(old_cause);

  JDWP::ObjectId parent_group_id = gRegistry->Add(parent);
  expandBufAddObjectId(pReply, parent_group_id);
  return JDWP::ERR_NONE;
}

static void GetChildThreadGroups(ScopedObjectAccessUnchecked& soa, mirror::Object* thread_group,
                                 std::vector<JDWP::ObjectId>* child_thread_group_ids)
    SHARED_LOCKS_REQUIRED(Locks::mutator_lock_) {
  CHECK(thread_group != nullptr);

  // Get the ArrayList<ThreadGroup> "groups" out of this thread group...
  mirror::ArtField* groups_field = thread_group->GetClass()->FindInstanceField("groups", "Ljava/util/List;");
  mirror::Object* groups_array_list = groups_field->GetObject(thread_group);

  // Get the array and size out of the ArrayList<ThreadGroup>...
  mirror::ArtField* array_field = groups_array_list->GetClass()->FindInstanceField("array", "[Ljava/lang/Object;");
  mirror::ArtField* size_field = groups_array_list->GetClass()->FindInstanceField("size", "I");
  mirror::ObjectArray<mirror::Object>* groups_array =
      array_field->GetObject(groups_array_list)->AsObjectArray<mirror::Object>();
  const int32_t size = size_field->GetInt(groups_array_list);

  // Copy the first 'size' elements out of the array into the result.
  for (int32_t i = 0; i < size; ++i) {
    child_thread_group_ids->push_back(gRegistry->Add(groups_array->Get(i)));
  }
}

JDWP::JdwpError Dbg::GetThreadGroupChildren(JDWP::ObjectId thread_group_id,
                                            JDWP::ExpandBuf* pReply) {
  ScopedObjectAccessUnchecked soa(Thread::Current());
  JDWP::JdwpError error;
  mirror::Object* thread_group = DecodeThreadGroup(soa, thread_group_id, &error);
  if (error != JDWP::ERR_NONE) {
    return error;
  }

  // Add child threads.
  {
    std::vector<JDWP::ObjectId> child_thread_ids;
    GetThreads(thread_group, &child_thread_ids);
    expandBufAdd4BE(pReply, child_thread_ids.size());
    for (JDWP::ObjectId child_thread_id : child_thread_ids) {
      expandBufAddObjectId(pReply, child_thread_id);
    }
  }

  // Add child thread groups.
  {
    std::vector<JDWP::ObjectId> child_thread_groups_ids;
    GetChildThreadGroups(soa, thread_group, &child_thread_groups_ids);
    expandBufAdd4BE(pReply, child_thread_groups_ids.size());
    for (JDWP::ObjectId child_thread_group_id : child_thread_groups_ids) {
      expandBufAddObjectId(pReply, child_thread_group_id);
    }
  }

  return JDWP::ERR_NONE;
}

JDWP::ObjectId Dbg::GetSystemThreadGroupId() {
  ScopedObjectAccessUnchecked soa(Thread::Current());
  mirror::ArtField* f = soa.DecodeField(WellKnownClasses::java_lang_ThreadGroup_systemThreadGroup);
  mirror::Object* group = f->GetObject(f->GetDeclaringClass());
  return gRegistry->Add(group);
}

JDWP::JdwpThreadStatus Dbg::ToJdwpThreadStatus(ThreadState state) {
  switch (state) {
    case kBlocked:
      return JDWP::TS_MONITOR;
    case kNative:
    case kRunnable:
    case kSuspended:
      return JDWP::TS_RUNNING;
    case kSleeping:
      return JDWP::TS_SLEEPING;
    case kStarting:
    case kTerminated:
      return JDWP::TS_ZOMBIE;
    case kTimedWaiting:
    case kWaitingForCheckPointsToRun:
    case kWaitingForDebuggerSend:
    case kWaitingForDebuggerSuspension:
    case kWaitingForDebuggerToAttach:
    case kWaitingForDeoptimization:
    case kWaitingForGcToComplete:
    case kWaitingForJniOnLoad:
    case kWaitingForMethodTracingStart:
    case kWaitingForSignalCatcherOutput:
    case kWaitingInMainDebuggerLoop:
    case kWaitingInMainSignalCatcherLoop:
    case kWaitingPerformingGc:
    case kWaiting:
      return JDWP::TS_WAIT;
      // Don't add a 'default' here so the compiler can spot incompatible enum changes.
  }
  LOG(FATAL) << "Unknown thread state: " << state;
  return JDWP::TS_ZOMBIE;
}

JDWP::JdwpError Dbg::GetThreadStatus(JDWP::ObjectId thread_id, JDWP::JdwpThreadStatus* pThreadStatus,
                                     JDWP::JdwpSuspendStatus* pSuspendStatus) {
  ScopedObjectAccess soa(Thread::Current());

  *pSuspendStatus = JDWP::SUSPEND_STATUS_NOT_SUSPENDED;

  MutexLock mu(soa.Self(), *Locks::thread_list_lock_);
  JDWP::JdwpError error;
  Thread* thread = DecodeThread(soa, thread_id, &error);
  if (error != JDWP::ERR_NONE) {
    if (error == JDWP::ERR_THREAD_NOT_ALIVE) {
      *pThreadStatus = JDWP::TS_ZOMBIE;
      return JDWP::ERR_NONE;
    }
    return error;
  }

  if (IsSuspendedForDebugger(soa, thread)) {
    *pSuspendStatus = JDWP::SUSPEND_STATUS_SUSPENDED;
  }

  *pThreadStatus = ToJdwpThreadStatus(thread->GetState());
  return JDWP::ERR_NONE;
}

JDWP::JdwpError Dbg::GetThreadDebugSuspendCount(JDWP::ObjectId thread_id, JDWP::ExpandBuf* pReply) {
  ScopedObjectAccess soa(Thread::Current());
  MutexLock mu(soa.Self(), *Locks::thread_list_lock_);
  JDWP::JdwpError error;
  Thread* thread = DecodeThread(soa, thread_id, &error);
  if (error != JDWP::ERR_NONE) {
    return error;
  }
  MutexLock mu2(soa.Self(), *Locks::thread_suspend_count_lock_);
  expandBufAdd4BE(pReply, thread->GetDebugSuspendCount());
  return JDWP::ERR_NONE;
}

JDWP::JdwpError Dbg::Interrupt(JDWP::ObjectId thread_id) {
  ScopedObjectAccess soa(Thread::Current());
  MutexLock mu(soa.Self(), *Locks::thread_list_lock_);
  JDWP::JdwpError error;
  Thread* thread = DecodeThread(soa, thread_id, &error);
  if (error != JDWP::ERR_NONE) {
    return error;
  }
  thread->Interrupt(soa.Self());
  return JDWP::ERR_NONE;
}

static bool IsInDesiredThreadGroup(ScopedObjectAccessUnchecked& soa,
                                   mirror::Object* desired_thread_group, mirror::Object* peer)
    SHARED_LOCKS_REQUIRED(Locks::mutator_lock_) {
  // Do we want threads from all thread groups?
  if (desired_thread_group == nullptr) {
    return true;
  }
  mirror::ArtField* thread_group_field = soa.DecodeField(WellKnownClasses::java_lang_Thread_group);
  DCHECK(thread_group_field != nullptr);
  mirror::Object* group = thread_group_field->GetObject(peer);
  return (group == desired_thread_group);
}

void Dbg::GetThreads(mirror::Object* thread_group, std::vector<JDWP::ObjectId>* thread_ids) {
  ScopedObjectAccessUnchecked soa(Thread::Current());
  std::list<Thread*> all_threads_list;
  {
    MutexLock mu(Thread::Current(), *Locks::thread_list_lock_);
    all_threads_list = Runtime::Current()->GetThreadList()->GetList();
  }
  for (Thread* t : all_threads_list) {
    if (t == Dbg::GetDebugThread()) {
      // Skip the JDWP thread. Some debuggers get bent out of shape when they can't suspend and
      // query all threads, so it's easier if we just don't tell them about this thread.
      continue;
    }
    if (t->IsStillStarting()) {
      // This thread is being started (and has been registered in the thread list). However, it is
      // not completely started yet so we must ignore it.
      continue;
    }
    mirror::Object* peer = t->GetPeer();
    if (peer == nullptr) {
      // peer might be NULL if the thread is still starting up. We can't tell the debugger about
      // this thread yet.
      // TODO: if we identified threads to the debugger by their Thread*
      // rather than their peer's mirror::Object*, we could fix this.
      // Doing so might help us report ZOMBIE threads too.
      continue;
    }
    if (IsInDesiredThreadGroup(soa, thread_group, peer)) {
      thread_ids->push_back(gRegistry->Add(peer));
    }
  }
}

static int GetStackDepth(Thread* thread) SHARED_LOCKS_REQUIRED(Locks::mutator_lock_) {
  struct CountStackDepthVisitor : public StackVisitor {
    explicit CountStackDepthVisitor(Thread* thread)
        : StackVisitor(thread, nullptr), depth(0) {}

    // TODO: Enable annotalysis. We know lock is held in constructor, but abstraction confuses
    // annotalysis.
    bool VisitFrame() NO_THREAD_SAFETY_ANALYSIS {
      if (!GetMethod()->IsRuntimeMethod()) {
        ++depth;
      }
      return true;
    }
    size_t depth;
  };

  CountStackDepthVisitor visitor(thread);
  visitor.WalkStack();
  return visitor.depth;
}

JDWP::JdwpError Dbg::GetThreadFrameCount(JDWP::ObjectId thread_id, size_t* result) {
  ScopedObjectAccess soa(Thread::Current());
  MutexLock mu(soa.Self(), *Locks::thread_list_lock_);
  JDWP::JdwpError error;
  *result = 0;
  Thread* thread = DecodeThread(soa, thread_id, &error);
  if (error != JDWP::ERR_NONE) {
    return error;
  }
  if (!IsSuspendedForDebugger(soa, thread)) {
    return JDWP::ERR_THREAD_NOT_SUSPENDED;
  }
  *result = GetStackDepth(thread);
  return JDWP::ERR_NONE;
}

JDWP::JdwpError Dbg::GetThreadFrames(JDWP::ObjectId thread_id, size_t start_frame,
                                     size_t frame_count, JDWP::ExpandBuf* buf) {
  class GetFrameVisitor : public StackVisitor {
   public:
    GetFrameVisitor(Thread* thread, size_t start_frame, size_t frame_count, JDWP::ExpandBuf* buf)
        SHARED_LOCKS_REQUIRED(Locks::mutator_lock_)
        : StackVisitor(thread, nullptr), depth_(0),
          start_frame_(start_frame), frame_count_(frame_count), buf_(buf) {
      expandBufAdd4BE(buf_, frame_count_);
    }

    // TODO: Enable annotalysis. We know lock is held in constructor, but abstraction confuses
    // annotalysis.
    virtual bool VisitFrame() NO_THREAD_SAFETY_ANALYSIS {
      if (GetMethod()->IsRuntimeMethod()) {
        return true;  // The debugger can't do anything useful with a frame that has no Method*.
      }
      if (depth_ >= start_frame_ + frame_count_) {
        return false;
      }
      if (depth_ >= start_frame_) {
        JDWP::FrameId frame_id(GetFrameId());
        JDWP::JdwpLocation location;
        SetLocation(&location, GetMethod(), GetDexPc());
        VLOG(jdwp) << StringPrintf("    Frame %3zd: id=%3" PRIu64 " ", depth_, frame_id) << location;
        expandBufAdd8BE(buf_, frame_id);
        expandBufAddLocation(buf_, location);
      }
      ++depth_;
      return true;
    }

   private:
    size_t depth_;
    const size_t start_frame_;
    const size_t frame_count_;
    JDWP::ExpandBuf* buf_;
  };

  ScopedObjectAccessUnchecked soa(Thread::Current());
  MutexLock mu(soa.Self(), *Locks::thread_list_lock_);
  JDWP::JdwpError error;
  Thread* thread = DecodeThread(soa, thread_id, &error);
  if (error != JDWP::ERR_NONE) {
    return error;
  }
  if (!IsSuspendedForDebugger(soa, thread)) {
    return JDWP::ERR_THREAD_NOT_SUSPENDED;
  }
  GetFrameVisitor visitor(thread, start_frame, frame_count, buf);
  visitor.WalkStack();
  return JDWP::ERR_NONE;
}

JDWP::ObjectId Dbg::GetThreadSelfId() {
  ScopedObjectAccessUnchecked soa(Thread::Current());
  return gRegistry->Add(soa.Self()->GetPeer());
}

void Dbg::SuspendVM() {
  Runtime::Current()->GetThreadList()->SuspendAllForDebugger();
}

void Dbg::ResumeVM() {
  Runtime::Current()->GetThreadList()->UndoDebuggerSuspensions();
}

JDWP::JdwpError Dbg::SuspendThread(JDWP::ObjectId thread_id, bool request_suspension) {
  Thread* self = Thread::Current();
  ScopedLocalRef<jobject> peer(self->GetJniEnv(), nullptr);
  {
    ScopedObjectAccess soa(self);
    JDWP::JdwpError error;
    peer.reset(soa.AddLocalReference<jobject>(gRegistry->Get<mirror::Object*>(thread_id, &error)));
  }
  if (peer.get() == nullptr) {
    return JDWP::ERR_THREAD_NOT_ALIVE;
  }
  // Suspend thread to build stack trace. Take suspend thread lock to avoid races with threads
  // trying to suspend this one.
  MutexLock mu(self, *Locks::thread_list_suspend_thread_lock_);
  bool timed_out;
  ThreadList* thread_list = Runtime::Current()->GetThreadList();
  Thread* thread = thread_list->SuspendThreadByPeer(peer.get(), request_suspension, true,
                                                    &timed_out);
  if (thread != nullptr) {
    return JDWP::ERR_NONE;
  } else if (timed_out) {
    return JDWP::ERR_INTERNAL;
  } else {
    return JDWP::ERR_THREAD_NOT_ALIVE;
  }
}

void Dbg::ResumeThread(JDWP::ObjectId thread_id) {
  ScopedObjectAccessUnchecked soa(Thread::Current());
  JDWP::JdwpError error;
  mirror::Object* peer = gRegistry->Get<mirror::Object*>(thread_id, &error);
  CHECK(peer != nullptr) << error;
  Thread* thread;
  {
    MutexLock mu(soa.Self(), *Locks::thread_list_lock_);
    thread = Thread::FromManagedThread(soa, peer);
  }
  if (thread == nullptr) {
    LOG(WARNING) << "No such thread for resume: " << peer;
    return;
  }
  bool needs_resume;
  {
    MutexLock mu2(soa.Self(), *Locks::thread_suspend_count_lock_);
    needs_resume = thread->GetSuspendCount() > 0;
  }
  if (needs_resume) {
    Runtime::Current()->GetThreadList()->Resume(thread, true);
  }
}

void Dbg::SuspendSelf() {
  Runtime::Current()->GetThreadList()->SuspendSelfForDebugger();
}

struct GetThisVisitor : public StackVisitor {
  GetThisVisitor(Thread* thread, Context* context, JDWP::FrameId frame_id)
      SHARED_LOCKS_REQUIRED(Locks::mutator_lock_)
      : StackVisitor(thread, context), this_object(nullptr), frame_id(frame_id) {}

  // TODO: Enable annotalysis. We know lock is held in constructor, but abstraction confuses
  // annotalysis.
  virtual bool VisitFrame() NO_THREAD_SAFETY_ANALYSIS {
    if (frame_id != GetFrameId()) {
      return true;  // continue
    } else {
      this_object = GetThisObject();
      return false;
    }
  }

  mirror::Object* this_object;
  JDWP::FrameId frame_id;
};

JDWP::JdwpError Dbg::GetThisObject(JDWP::ObjectId thread_id, JDWP::FrameId frame_id,
                                   JDWP::ObjectId* result) {
  ScopedObjectAccessUnchecked soa(Thread::Current());
  Thread* thread;
  {
    MutexLock mu(soa.Self(), *Locks::thread_list_lock_);
    JDWP::JdwpError error;
    thread = DecodeThread(soa, thread_id, &error);
    if (error != JDWP::ERR_NONE) {
      return error;
    }
    if (!IsSuspendedForDebugger(soa, thread)) {
      return JDWP::ERR_THREAD_NOT_SUSPENDED;
    }
  }
  std::unique_ptr<Context> context(Context::Create());
  GetThisVisitor visitor(thread, context.get(), frame_id);
  visitor.WalkStack();
  *result = gRegistry->Add(visitor.this_object);
  return JDWP::ERR_NONE;
}

JDWP::JdwpError Dbg::GetLocalValue(JDWP::ObjectId thread_id, JDWP::FrameId frame_id, int slot,
                                   JDWP::JdwpTag tag, uint8_t* buf, size_t width) {
  struct GetLocalVisitor : public StackVisitor {
    GetLocalVisitor(const ScopedObjectAccessUnchecked& soa, Thread* thread, Context* context,
                    JDWP::FrameId frame_id, int slot, JDWP::JdwpTag tag, uint8_t* buf, size_t width)
        SHARED_LOCKS_REQUIRED(Locks::mutator_lock_)
        : StackVisitor(thread, context), soa_(soa), frame_id_(frame_id), slot_(slot), tag_(tag),
          buf_(buf), width_(width), error_(JDWP::ERR_NONE) {}

    // TODO: Enable annotalysis. We know lock is held in constructor, but abstraction confuses
    // annotalysis.
    bool VisitFrame() NO_THREAD_SAFETY_ANALYSIS {
      if (GetFrameId() != frame_id_) {
        return true;  // Not our frame, carry on.
      }
      // TODO: check that the tag is compatible with the actual type of the slot!
      // TODO: check slot is valid for this method or return INVALID_SLOT error.
      mirror::ArtMethod* m = GetMethod();
      if (m->IsNative()) {
        // We can't read local value from native method.
        error_ = JDWP::ERR_OPAQUE_FRAME;
        return false;
      }
      uint16_t reg = DemangleSlot(slot_, m);
      constexpr JDWP::JdwpError kFailureErrorCode = JDWP::ERR_ABSENT_INFORMATION;
      switch (tag_) {
        case JDWP::JT_BOOLEAN: {
          CHECK_EQ(width_, 1U);
          uint32_t intVal;
          if (GetVReg(m, reg, kIntVReg, &intVal)) {
            VLOG(jdwp) << "get boolean local " << reg << " = " << intVal;
            JDWP::Set1(buf_+1, intVal != 0);
          } else {
            VLOG(jdwp) << "failed to get boolean local " << reg;
            error_ = kFailureErrorCode;
          }
          break;
        }
        case JDWP::JT_BYTE: {
          CHECK_EQ(width_, 1U);
          uint32_t intVal;
          if (GetVReg(m, reg, kIntVReg, &intVal)) {
            VLOG(jdwp) << "get byte local " << reg << " = " << intVal;
            JDWP::Set1(buf_+1, intVal);
          } else {
            VLOG(jdwp) << "failed to get byte local " << reg;
            error_ = kFailureErrorCode;
          }
          break;
        }
        case JDWP::JT_SHORT:
        case JDWP::JT_CHAR: {
          CHECK_EQ(width_, 2U);
          uint32_t intVal;
          if (GetVReg(m, reg, kIntVReg, &intVal)) {
            VLOG(jdwp) << "get short/char local " << reg << " = " << intVal;
            JDWP::Set2BE(buf_+1, intVal);
          } else {
            VLOG(jdwp) << "failed to get short/char local " << reg;
            error_ = kFailureErrorCode;
          }
          break;
        }
        case JDWP::JT_INT: {
          CHECK_EQ(width_, 4U);
          uint32_t intVal;
          if (GetVReg(m, reg, kIntVReg, &intVal)) {
            VLOG(jdwp) << "get int local " << reg << " = " << intVal;
            JDWP::Set4BE(buf_+1, intVal);
          } else {
            VLOG(jdwp) << "failed to get int local " << reg;
            error_ = kFailureErrorCode;
          }
          break;
        }
        case JDWP::JT_FLOAT: {
          CHECK_EQ(width_, 4U);
          uint32_t intVal;
          if (GetVReg(m, reg, kFloatVReg, &intVal)) {
            VLOG(jdwp) << "get float local " << reg << " = " << intVal;
            JDWP::Set4BE(buf_+1, intVal);
          } else {
            VLOG(jdwp) << "failed to get float local " << reg;
            error_ = kFailureErrorCode;
          }
          break;
        }
        case JDWP::JT_ARRAY:
        case JDWP::JT_CLASS_LOADER:
        case JDWP::JT_CLASS_OBJECT:
        case JDWP::JT_OBJECT:
        case JDWP::JT_STRING:
        case JDWP::JT_THREAD:
        case JDWP::JT_THREAD_GROUP: {
          CHECK_EQ(width_, sizeof(JDWP::ObjectId));
          uint32_t intVal;
          if (GetVReg(m, reg, kReferenceVReg, &intVal)) {
            mirror::Object* o = reinterpret_cast<mirror::Object*>(intVal);
            VLOG(jdwp) << "get " << tag_ << " object local " << reg << " = " << o;
            if (!Runtime::Current()->GetHeap()->IsValidObjectAddress(o)) {
              LOG(FATAL) << "Register " << reg << " expected to hold " << tag_ << " object: " << o;
            }
            tag_ = TagFromObject(soa_, o);
            JDWP::SetObjectId(buf_+1, gRegistry->Add(o));
          } else {
            VLOG(jdwp) << "failed to get " << tag_ << " object local " << reg;
            error_ = kFailureErrorCode;
          }
          break;
        }
        case JDWP::JT_DOUBLE: {
          CHECK_EQ(width_, 8U);
          uint64_t longVal;
          if (GetVRegPair(m, reg, kDoubleLoVReg, kDoubleHiVReg, &longVal)) {
            VLOG(jdwp) << "get double local " << reg << " = " << longVal;
            JDWP::Set8BE(buf_+1, longVal);
          } else {
            VLOG(jdwp) << "failed to get double local " << reg;
            error_ = kFailureErrorCode;
          }
          break;
        }
        case JDWP::JT_LONG: {
          CHECK_EQ(width_, 8U);
          uint64_t longVal;
          if (GetVRegPair(m, reg, kLongLoVReg, kLongHiVReg, &longVal)) {
            VLOG(jdwp) << "get long local " << reg << " = " << longVal;
            JDWP::Set8BE(buf_+1, longVal);
          } else {
            VLOG(jdwp) << "failed to get long local " << reg;
            error_ = kFailureErrorCode;
          }
          break;
        }
        default:
          LOG(FATAL) << "Unknown tag " << tag_;
          break;
      }

      // Prepend tag, which may have been updated.
      JDWP::Set1(buf_, tag_);
      return false;
    }
    const ScopedObjectAccessUnchecked& soa_;
    const JDWP::FrameId frame_id_;
    const int slot_;
    JDWP::JdwpTag tag_;
    uint8_t* const buf_;
    const size_t width_;
    JDWP::JdwpError error_;
  };

  ScopedObjectAccessUnchecked soa(Thread::Current());
  MutexLock mu(soa.Self(), *Locks::thread_list_lock_);
  JDWP::JdwpError error;
  Thread* thread = DecodeThread(soa, thread_id, &error);
  if (error != JDWP::ERR_NONE) {
    return error;
  }
  // TODO check thread is suspended by the debugger ?
  std::unique_ptr<Context> context(Context::Create());
  GetLocalVisitor visitor(soa, thread, context.get(), frame_id, slot, tag, buf, width);
  visitor.WalkStack();
  return visitor.error_;
}

JDWP::JdwpError Dbg::SetLocalValue(JDWP::ObjectId thread_id, JDWP::FrameId frame_id, int slot,
                                   JDWP::JdwpTag tag, uint64_t value, size_t width) {
  struct SetLocalVisitor : public StackVisitor {
    SetLocalVisitor(Thread* thread, Context* context,
                    JDWP::FrameId frame_id, int slot, JDWP::JdwpTag tag, uint64_t value,
                    size_t width)
        SHARED_LOCKS_REQUIRED(Locks::mutator_lock_)
        : StackVisitor(thread, context),
          frame_id_(frame_id), slot_(slot), tag_(tag), value_(value), width_(width),
          error_(JDWP::ERR_NONE) {}

    // TODO: Enable annotalysis. We know lock is held in constructor, but abstraction confuses
    // annotalysis.
    bool VisitFrame() NO_THREAD_SAFETY_ANALYSIS {
      if (GetFrameId() != frame_id_) {
        return true;  // Not our frame, carry on.
      }
      // TODO: check that the tag is compatible with the actual type of the slot!
      // TODO: check slot is valid for this method or return INVALID_SLOT error.
      mirror::ArtMethod* m = GetMethod();
      if (m->IsNative()) {
        // We can't read local value from native method.
        error_ = JDWP::ERR_OPAQUE_FRAME;
        return false;
      }
      uint16_t reg = DemangleSlot(slot_, m);
      constexpr JDWP::JdwpError kFailureErrorCode = JDWP::ERR_ABSENT_INFORMATION;
      switch (tag_) {
        case JDWP::JT_BOOLEAN:
        case JDWP::JT_BYTE:
          CHECK_EQ(width_, 1U);
          if (!SetVReg(m, reg, static_cast<uint32_t>(value_), kIntVReg)) {
            VLOG(jdwp) << "failed to set boolean/byte local " << reg << " = "
                       << static_cast<uint32_t>(value_);
            error_ = kFailureErrorCode;
          }
          break;
        case JDWP::JT_SHORT:
        case JDWP::JT_CHAR:
          CHECK_EQ(width_, 2U);
          if (!SetVReg(m, reg, static_cast<uint32_t>(value_), kIntVReg)) {
            VLOG(jdwp) << "failed to set short/char local " << reg << " = "
                       << static_cast<uint32_t>(value_);
            error_ = kFailureErrorCode;
          }
          break;
        case JDWP::JT_INT:
          CHECK_EQ(width_, 4U);
          if (!SetVReg(m, reg, static_cast<uint32_t>(value_), kIntVReg)) {
            VLOG(jdwp) << "failed to set int local " << reg << " = "
                       << static_cast<uint32_t>(value_);
            error_ = kFailureErrorCode;
          }
          break;
        case JDWP::JT_FLOAT:
          CHECK_EQ(width_, 4U);
          if (!SetVReg(m, reg, static_cast<uint32_t>(value_), kFloatVReg)) {
            VLOG(jdwp) << "failed to set float local " << reg << " = "
                       << static_cast<uint32_t>(value_);
            error_ = kFailureErrorCode;
          }
          break;
        case JDWP::JT_ARRAY:
        case JDWP::JT_CLASS_LOADER:
        case JDWP::JT_CLASS_OBJECT:
        case JDWP::JT_OBJECT:
        case JDWP::JT_STRING:
        case JDWP::JT_THREAD:
        case JDWP::JT_THREAD_GROUP: {
          CHECK_EQ(width_, sizeof(JDWP::ObjectId));
          JDWP::JdwpError error;
          mirror::Object* o =
              gRegistry->Get<mirror::Object*>(static_cast<JDWP::ObjectId>(value_), &error);
          if (error != JDWP::ERR_NONE) {
            VLOG(jdwp) << tag_ << " object " << value_ << " is an invalid object";
            error_ = JDWP::ERR_INVALID_OBJECT;
          } else if (!SetVReg(m, reg, static_cast<uint32_t>(reinterpret_cast<uintptr_t>(o)),
                              kReferenceVReg)) {
            VLOG(jdwp) << "failed to set " << tag_ << " object local " << reg << " = " << o;
            error_ = kFailureErrorCode;
          }
          break;
        }
        case JDWP::JT_DOUBLE: {
          CHECK_EQ(width_, 8U);
          bool success = SetVRegPair(m, reg, value_, kDoubleLoVReg, kDoubleHiVReg);
          if (!success) {
            VLOG(jdwp) << "failed to set double local " << reg << " = " << value_;
            error_ = kFailureErrorCode;
          }
          break;
        }
        case JDWP::JT_LONG: {
          CHECK_EQ(width_, 8U);
          bool success = SetVRegPair(m, reg, value_, kLongLoVReg, kLongHiVReg);
          if (!success) {
            VLOG(jdwp) << "failed to set double local " << reg << " = " << value_;
            error_ = kFailureErrorCode;
          }
          break;
        }
        default:
          LOG(FATAL) << "Unknown tag " << tag_;
          break;
      }
      return false;
    }

    const JDWP::FrameId frame_id_;
    const int slot_;
    const JDWP::JdwpTag tag_;
    const uint64_t value_;
    const size_t width_;
    JDWP::JdwpError error_;
  };

  ScopedObjectAccessUnchecked soa(Thread::Current());
  MutexLock mu(soa.Self(), *Locks::thread_list_lock_);
  JDWP::JdwpError error;
  Thread* thread = DecodeThread(soa, thread_id, &error);
  if (error != JDWP::ERR_NONE) {
    return error;
  }
  // TODO check thread is suspended by the debugger ?
  std::unique_ptr<Context> context(Context::Create());
  SetLocalVisitor visitor(thread, context.get(), frame_id, slot, tag, value, width);
  visitor.WalkStack();
  return visitor.error_;
}

JDWP::ObjectId Dbg::GetThisObjectIdForEvent(mirror::Object* this_object) {
  // If 'this_object' isn't already in the registry, we know that we're not looking for it, so
  // there's no point adding it to the registry and burning through ids.
  // When registering an event request with an instance filter, we've been given an existing object
  // id so it must already be present in the registry when the event fires.
  JDWP::ObjectId this_id = 0;
  if (this_object != nullptr && gRegistry->Contains(this_object)) {
    this_id = gRegistry->Add(this_object);
  }
  return this_id;
}

void Dbg::PostLocationEvent(mirror::ArtMethod* m, int dex_pc, mirror::Object* this_object,
                            int event_flags, const JValue* return_value) {
  if (!IsDebuggerActive()) {
    return;
  }
  DCHECK(m != nullptr);
  DCHECK_EQ(m->IsStatic(), this_object == nullptr);
  JDWP::JdwpLocation location;
  SetLocation(&location, m, dex_pc);

  // We need 'this' for InstanceOnly filters only.
  JDWP::ObjectId this_id = GetThisObjectIdForEvent(this_object);
  gJdwpState->PostLocationEvent(&location, this_id, event_flags, return_value);
}

void Dbg::PostFieldAccessEvent(mirror::ArtMethod* m, int dex_pc,
                               mirror::Object* this_object, mirror::ArtField* f) {
  if (!IsDebuggerActive()) {
    return;
  }
  DCHECK(m != nullptr);
  DCHECK(f != nullptr);
  JDWP::JdwpLocation location;
  SetLocation(&location, m, dex_pc);

  JDWP::RefTypeId type_id = gRegistry->AddRefType(f->GetDeclaringClass());
  JDWP::FieldId field_id = ToFieldId(f);
  JDWP::ObjectId this_id = gRegistry->Add(this_object);

  gJdwpState->PostFieldEvent(&location, type_id, field_id, this_id, nullptr, false);
}

void Dbg::PostFieldModificationEvent(mirror::ArtMethod* m, int dex_pc,
                                     mirror::Object* this_object, mirror::ArtField* f,
                                     const JValue* field_value) {
  if (!IsDebuggerActive()) {
    return;
  }
  DCHECK(m != nullptr);
  DCHECK(f != nullptr);
  DCHECK(field_value != nullptr);
  JDWP::JdwpLocation location;
  SetLocation(&location, m, dex_pc);

  JDWP::RefTypeId type_id = gRegistry->AddRefType(f->GetDeclaringClass());
  JDWP::FieldId field_id = ToFieldId(f);
  JDWP::ObjectId this_id = gRegistry->Add(this_object);

  gJdwpState->PostFieldEvent(&location, type_id, field_id, this_id, field_value, true);
}

void Dbg::PostException(const ThrowLocation& throw_location,
                        mirror::ArtMethod* catch_method,
                        uint32_t catch_dex_pc, mirror::Throwable* exception_object) {
  if (!IsDebuggerActive()) {
    return;
  }

  JDWP::JdwpLocation jdwp_throw_location;
  SetLocation(&jdwp_throw_location, throw_location.GetMethod(), throw_location.GetDexPc());
  JDWP::JdwpLocation catch_location;
  SetLocation(&catch_location, catch_method, catch_dex_pc);

  // We need 'this' for InstanceOnly filters only.
  JDWP::ObjectId this_id = GetThisObjectIdForEvent(throw_location.GetThis());
  JDWP::ObjectId exception_id = gRegistry->Add(exception_object);
  JDWP::RefTypeId exception_class_id = gRegistry->AddRefType(exception_object->GetClass());

  gJdwpState->PostException(&jdwp_throw_location, exception_id, exception_class_id, &catch_location,
                            this_id);
}

void Dbg::PostClassPrepare(mirror::Class* c) {
  if (!IsDebuggerActive()) {
    return;
  }

  // OLD-TODO - we currently always send both "verified" and "prepared" since
  // debuggers seem to like that.  There might be some advantage to honesty,
  // since the class may not yet be verified.
  int state = JDWP::CS_VERIFIED | JDWP::CS_PREPARED;
  JDWP::JdwpTypeTag tag = GetTypeTag(c);
  std::string temp;
  gJdwpState->PostClassPrepare(tag, gRegistry->Add(c), c->GetDescriptor(&temp), state);
}

void Dbg::UpdateDebugger(Thread* thread, mirror::Object* this_object,
                         mirror::ArtMethod* m, uint32_t dex_pc,
                         int event_flags, const JValue* return_value) {
  if (!IsDebuggerActive() || dex_pc == static_cast<uint32_t>(-2) /* fake method exit */) {
    return;
  }

  if (IsBreakpoint(m, dex_pc)) {
    event_flags |= kBreakpoint;
  }

  // If the debugger is single-stepping one of our threads, check to
  // see if we're that thread and we've reached a step point.
  const SingleStepControl* single_step_control = thread->GetSingleStepControl();
  DCHECK(single_step_control != nullptr);
  if (single_step_control->is_active) {
    CHECK(!m->IsNative());
    if (single_step_control->step_depth == JDWP::SD_INTO) {
      // Step into method calls.  We break when the line number
      // or method pointer changes.  If we're in SS_MIN mode, we
      // always stop.
      if (single_step_control->method != m) {
        event_flags |= kSingleStep;
        VLOG(jdwp) << "SS new method";
      } else if (single_step_control->step_size == JDWP::SS_MIN) {
        event_flags |= kSingleStep;
        VLOG(jdwp) << "SS new instruction";
      } else if (single_step_control->ContainsDexPc(dex_pc)) {
        event_flags |= kSingleStep;
        VLOG(jdwp) << "SS new line";
      }
    } else if (single_step_control->step_depth == JDWP::SD_OVER) {
      // Step over method calls.  We break when the line number is
      // different and the frame depth is <= the original frame
      // depth.  (We can't just compare on the method, because we
      // might get unrolled past it by an exception, and it's tricky
      // to identify recursion.)

      int stack_depth = GetStackDepth(thread);

      if (stack_depth < single_step_control->stack_depth) {
        // Popped up one or more frames, always trigger.
        event_flags |= kSingleStep;
        VLOG(jdwp) << "SS method pop";
      } else if (stack_depth == single_step_control->stack_depth) {
        // Same depth, see if we moved.
        if (single_step_control->step_size == JDWP::SS_MIN) {
          event_flags |= kSingleStep;
          VLOG(jdwp) << "SS new instruction";
        } else if (single_step_control->ContainsDexPc(dex_pc)) {
          event_flags |= kSingleStep;
          VLOG(jdwp) << "SS new line";
        }
      }
    } else {
      CHECK_EQ(single_step_control->step_depth, JDWP::SD_OUT);
      // Return from the current method.  We break when the frame
      // depth pops up.

      // This differs from the "method exit" break in that it stops
      // with the PC at the next instruction in the returned-to
      // function, rather than the end of the returning function.

      int stack_depth = GetStackDepth(thread);
      if (stack_depth < single_step_control->stack_depth) {
        event_flags |= kSingleStep;
        VLOG(jdwp) << "SS method pop";
      }
    }
  }

  // If there's something interesting going on, see if it matches one
  // of the debugger filters.
  if (event_flags != 0) {
    Dbg::PostLocationEvent(m, dex_pc, this_object, event_flags, return_value);
  }
}

size_t* Dbg::GetReferenceCounterForEvent(uint32_t instrumentation_event) {
  switch (instrumentation_event) {
    case instrumentation::Instrumentation::kMethodEntered:
      return &method_enter_event_ref_count_;
    case instrumentation::Instrumentation::kMethodExited:
      return &method_exit_event_ref_count_;
    case instrumentation::Instrumentation::kDexPcMoved:
      return &dex_pc_change_event_ref_count_;
    case instrumentation::Instrumentation::kFieldRead:
      return &field_read_event_ref_count_;
    case instrumentation::Instrumentation::kFieldWritten:
      return &field_write_event_ref_count_;
    case instrumentation::Instrumentation::kExceptionCaught:
      return &exception_catch_event_ref_count_;
    default:
      return nullptr;
  }
}

// Process request while all mutator threads are suspended.
void Dbg::ProcessDeoptimizationRequest(const DeoptimizationRequest& request) {
  instrumentation::Instrumentation* instrumentation = Runtime::Current()->GetInstrumentation();
  switch (request.GetKind()) {
    case DeoptimizationRequest::kNothing:
      LOG(WARNING) << "Ignoring empty deoptimization request.";
      break;
    case DeoptimizationRequest::kRegisterForEvent:
      VLOG(jdwp) << StringPrintf("Add debugger as listener for instrumentation event 0x%x",
                                 request.InstrumentationEvent());
      instrumentation->AddListener(&gDebugInstrumentationListener, request.InstrumentationEvent());
      instrumentation_events_ |= request.InstrumentationEvent();
      break;
    case DeoptimizationRequest::kUnregisterForEvent:
      VLOG(jdwp) << StringPrintf("Remove debugger as listener for instrumentation event 0x%x",
                                 request.InstrumentationEvent());
      instrumentation->RemoveListener(&gDebugInstrumentationListener,
                                      request.InstrumentationEvent());
      instrumentation_events_ &= ~request.InstrumentationEvent();
      break;
    case DeoptimizationRequest::kFullDeoptimization:
      VLOG(jdwp) << "Deoptimize the world ...";
      instrumentation->DeoptimizeEverything();
      VLOG(jdwp) << "Deoptimize the world DONE";
      break;
    case DeoptimizationRequest::kFullUndeoptimization:
      VLOG(jdwp) << "Undeoptimize the world ...";
      instrumentation->UndeoptimizeEverything();
      VLOG(jdwp) << "Undeoptimize the world DONE";
      break;
    case DeoptimizationRequest::kSelectiveDeoptimization:
      VLOG(jdwp) << "Deoptimize method " << PrettyMethod(request.Method()) << " ...";
      instrumentation->Deoptimize(request.Method());
      VLOG(jdwp) << "Deoptimize method " << PrettyMethod(request.Method()) << " DONE";
      break;
    case DeoptimizationRequest::kSelectiveUndeoptimization:
      VLOG(jdwp) << "Undeoptimize method " << PrettyMethod(request.Method()) << " ...";
      instrumentation->Undeoptimize(request.Method());
      VLOG(jdwp) << "Undeoptimize method " << PrettyMethod(request.Method()) << " DONE";
      break;
    default:
      LOG(FATAL) << "Unsupported deoptimization request kind " << request.GetKind();
      break;
  }
}

void Dbg::DelayFullUndeoptimization() {
  MutexLock mu(Thread::Current(), *Locks::deoptimization_lock_);
  ++delayed_full_undeoptimization_count_;
  DCHECK_LE(delayed_full_undeoptimization_count_, full_deoptimization_event_count_);
}

void Dbg::ProcessDelayedFullUndeoptimizations() {
  // TODO: avoid taking the lock twice (once here and once in ManageDeoptimization).
  {
    MutexLock mu(Thread::Current(), *Locks::deoptimization_lock_);
    while (delayed_full_undeoptimization_count_ > 0) {
      DeoptimizationRequest req;
      req.SetKind(DeoptimizationRequest::kFullUndeoptimization);
      req.SetMethod(nullptr);
      RequestDeoptimizationLocked(req);
      --delayed_full_undeoptimization_count_;
    }
  }
  ManageDeoptimization();
}

void Dbg::RequestDeoptimization(const DeoptimizationRequest& req) {
  if (req.GetKind() == DeoptimizationRequest::kNothing) {
    // Nothing to do.
    return;
  }
  MutexLock mu(Thread::Current(), *Locks::deoptimization_lock_);
  RequestDeoptimizationLocked(req);
}

void Dbg::RequestDeoptimizationLocked(const DeoptimizationRequest& req) {
  switch (req.GetKind()) {
    case DeoptimizationRequest::kRegisterForEvent: {
      DCHECK_NE(req.InstrumentationEvent(), 0u);
      size_t* counter = GetReferenceCounterForEvent(req.InstrumentationEvent());
      CHECK(counter != nullptr) << StringPrintf("No counter for instrumentation event 0x%x",
                                                req.InstrumentationEvent());
      if (*counter == 0) {
        VLOG(jdwp) << StringPrintf("Queue request #%zd to start listening to instrumentation event 0x%x",
                                   deoptimization_requests_.size(), req.InstrumentationEvent());
        deoptimization_requests_.push_back(req);
      }
      *counter = *counter + 1;
      break;
    }
    case DeoptimizationRequest::kUnregisterForEvent: {
      DCHECK_NE(req.InstrumentationEvent(), 0u);
      size_t* counter = GetReferenceCounterForEvent(req.InstrumentationEvent());
      CHECK(counter != nullptr) << StringPrintf("No counter for instrumentation event 0x%x",
                                                req.InstrumentationEvent());
      *counter = *counter - 1;
      if (*counter == 0) {
        VLOG(jdwp) << StringPrintf("Queue request #%zd to stop listening to instrumentation event 0x%x",
                                   deoptimization_requests_.size(), req.InstrumentationEvent());
        deoptimization_requests_.push_back(req);
      }
      break;
    }
    case DeoptimizationRequest::kFullDeoptimization: {
      DCHECK(req.Method() == nullptr);
      if (full_deoptimization_event_count_ == 0) {
        VLOG(jdwp) << "Queue request #" << deoptimization_requests_.size()
                   << " for full deoptimization";
        deoptimization_requests_.push_back(req);
      }
      ++full_deoptimization_event_count_;
      break;
    }
    case DeoptimizationRequest::kFullUndeoptimization: {
      DCHECK(req.Method() == nullptr);
      DCHECK_GT(full_deoptimization_event_count_, 0U);
      --full_deoptimization_event_count_;
      if (full_deoptimization_event_count_ == 0) {
        VLOG(jdwp) << "Queue request #" << deoptimization_requests_.size()
                   << " for full undeoptimization";
        deoptimization_requests_.push_back(req);
      }
      break;
    }
    case DeoptimizationRequest::kSelectiveDeoptimization: {
      DCHECK(req.Method() != nullptr);
      VLOG(jdwp) << "Queue request #" << deoptimization_requests_.size()
                 << " for deoptimization of " << PrettyMethod(req.Method());
      deoptimization_requests_.push_back(req);
      break;
    }
    case DeoptimizationRequest::kSelectiveUndeoptimization: {
      DCHECK(req.Method() != nullptr);
      VLOG(jdwp) << "Queue request #" << deoptimization_requests_.size()
                 << " for undeoptimization of " << PrettyMethod(req.Method());
      deoptimization_requests_.push_back(req);
      break;
    }
    default: {
      LOG(FATAL) << "Unknown deoptimization request kind " << req.GetKind();
      break;
    }
  }
}

void Dbg::ManageDeoptimization() {
  Thread* const self = Thread::Current();
  {
    // Avoid suspend/resume if there is no pending request.
    MutexLock mu(self, *Locks::deoptimization_lock_);
    if (deoptimization_requests_.empty()) {
      return;
    }
  }
  CHECK_EQ(self->GetState(), kRunnable);
  self->TransitionFromRunnableToSuspended(kWaitingForDeoptimization);
  // We need to suspend mutator threads first.
  Runtime* const runtime = Runtime::Current();
  runtime->GetThreadList()->SuspendAll();
  const ThreadState old_state = self->SetStateUnsafe(kRunnable);
  {
    MutexLock mu(self, *Locks::deoptimization_lock_);
    size_t req_index = 0;
    for (DeoptimizationRequest& request : deoptimization_requests_) {
      VLOG(jdwp) << "Process deoptimization request #" << req_index++;
      ProcessDeoptimizationRequest(request);
    }
    deoptimization_requests_.clear();
  }
  CHECK_EQ(self->SetStateUnsafe(old_state), kRunnable);
  runtime->GetThreadList()->ResumeAll();
  self->TransitionFromSuspendedToRunnable();
}

static bool IsMethodPossiblyInlined(Thread* self, mirror::ArtMethod* m)
    SHARED_LOCKS_REQUIRED(Locks::mutator_lock_) {
  const DexFile::CodeItem* code_item = m->GetCodeItem();
  if (code_item == nullptr) {
    // TODO We should not be asked to watch location in a native or abstract method so the code item
    // should never be null. We could just check we never encounter this case.
    return false;
  }
  StackHandleScope<3> hs(self);
  mirror::Class* declaring_class = m->GetDeclaringClass();
  Handle<mirror::DexCache> dex_cache(hs.NewHandle(declaring_class->GetDexCache()));
  Handle<mirror::ClassLoader> class_loader(hs.NewHandle(declaring_class->GetClassLoader()));
  Handle<mirror::ArtMethod> method(hs.NewHandle(m));
  verifier::MethodVerifier verifier(self, dex_cache->GetDexFile(), dex_cache, class_loader,
                                    &m->GetClassDef(), code_item, m->GetDexMethodIndex(), method,
                                    m->GetAccessFlags(), false, true, false);
  // Note: we don't need to verify the method.
  return InlineMethodAnalyser::AnalyseMethodCode(&verifier, nullptr);
}

static const Breakpoint* FindFirstBreakpointForMethod(mirror::ArtMethod* m)
    SHARED_LOCKS_REQUIRED(Locks::mutator_lock_, Locks::breakpoint_lock_) {
  for (Breakpoint& breakpoint : gBreakpoints) {
    if (breakpoint.Method() == m) {
      return &breakpoint;
    }
  }
  return nullptr;
}

// Sanity checks all existing breakpoints on the same method.
static void SanityCheckExistingBreakpoints(mirror::ArtMethod* m, bool need_full_deoptimization)
    SHARED_LOCKS_REQUIRED(Locks::mutator_lock_, Locks::breakpoint_lock_) {
  if (kIsDebugBuild) {
    for (const Breakpoint& breakpoint : gBreakpoints) {
      CHECK_EQ(need_full_deoptimization, breakpoint.NeedFullDeoptimization());
    }
    if (need_full_deoptimization) {
      // We should have deoptimized everything but not "selectively" deoptimized this method.
      CHECK(Runtime::Current()->GetInstrumentation()->AreAllMethodsDeoptimized());
      CHECK(!Runtime::Current()->GetInstrumentation()->IsDeoptimized(m));
    } else {
      // We should have "selectively" deoptimized this method.
      // Note: while we have not deoptimized everything for this method, we may have done it for
      // another event.
      CHECK(Runtime::Current()->GetInstrumentation()->IsDeoptimized(m));
    }
  }
}

// Installs a breakpoint at the specified location. Also indicates through the deoptimization
// request if we need to deoptimize.
void Dbg::WatchLocation(const JDWP::JdwpLocation* location, DeoptimizationRequest* req) {
  Thread* const self = Thread::Current();
  mirror::ArtMethod* m = FromMethodId(location->method_id);
  DCHECK(m != nullptr) << "No method for method id " << location->method_id;

  WriterMutexLock mu(self, *Locks::breakpoint_lock_);
  const Breakpoint* const existing_breakpoint = FindFirstBreakpointForMethod(m);
  bool need_full_deoptimization;
  if (existing_breakpoint == nullptr) {
    // There is no breakpoint on this method yet: we need to deoptimize. If this method may be
    // inlined, we deoptimize everything; otherwise we deoptimize only this method.
    need_full_deoptimization = IsMethodPossiblyInlined(self, m);
    if (need_full_deoptimization) {
      req->SetKind(DeoptimizationRequest::kFullDeoptimization);
      req->SetMethod(nullptr);
    } else {
      req->SetKind(DeoptimizationRequest::kSelectiveDeoptimization);
      req->SetMethod(m);
    }
  } else {
    // There is at least one breakpoint for this method: we don't need to deoptimize.
    req->SetKind(DeoptimizationRequest::kNothing);
    req->SetMethod(nullptr);

    need_full_deoptimization = existing_breakpoint->NeedFullDeoptimization();
    SanityCheckExistingBreakpoints(m, need_full_deoptimization);
  }

  gBreakpoints.push_back(Breakpoint(m, location->dex_pc, need_full_deoptimization));
  VLOG(jdwp) << "Set breakpoint #" << (gBreakpoints.size() - 1) << ": "
             << gBreakpoints[gBreakpoints.size() - 1];
}

// Uninstalls a breakpoint at the specified location. Also indicates through the deoptimization
// request if we need to undeoptimize.
void Dbg::UnwatchLocation(const JDWP::JdwpLocation* location, DeoptimizationRequest* req) {
  WriterMutexLock mu(Thread::Current(), *Locks::breakpoint_lock_);
  mirror::ArtMethod* m = FromMethodId(location->method_id);
  DCHECK(m != nullptr) << "No method for method id " << location->method_id;
  bool need_full_deoptimization = false;
  for (size_t i = 0, e = gBreakpoints.size(); i < e; ++i) {
    if (gBreakpoints[i].DexPc() == location->dex_pc && gBreakpoints[i].Method() == m) {
      VLOG(jdwp) << "Removed breakpoint #" << i << ": " << gBreakpoints[i];
      need_full_deoptimization = gBreakpoints[i].NeedFullDeoptimization();
      DCHECK_NE(need_full_deoptimization, Runtime::Current()->GetInstrumentation()->IsDeoptimized(m));
      gBreakpoints.erase(gBreakpoints.begin() + i);
      break;
    }
  }
  const Breakpoint* const existing_breakpoint = FindFirstBreakpointForMethod(m);
  if (existing_breakpoint == nullptr) {
    // There is no more breakpoint on this method: we need to undeoptimize.
    if (need_full_deoptimization) {
      // This method required full deoptimization: we need to undeoptimize everything.
      req->SetKind(DeoptimizationRequest::kFullUndeoptimization);
      req->SetMethod(nullptr);
    } else {
      // This method required selective deoptimization: we need to undeoptimize only that method.
      req->SetKind(DeoptimizationRequest::kSelectiveUndeoptimization);
      req->SetMethod(m);
    }
  } else {
    // There is at least one breakpoint for this method: we don't need to undeoptimize.
    req->SetKind(DeoptimizationRequest::kNothing);
    req->SetMethod(nullptr);
    SanityCheckExistingBreakpoints(m, need_full_deoptimization);
  }
}

// Scoped utility class to suspend a thread so that we may do tasks such as walk its stack. Doesn't
// cause suspension if the thread is the current thread.
class ScopedThreadSuspension {
 public:
  ScopedThreadSuspension(Thread* self, JDWP::ObjectId thread_id)
      LOCKS_EXCLUDED(Locks::thread_list_lock_)
      SHARED_LOCKS_REQUIRED(Locks::mutator_lock_) :
      thread_(nullptr),
      error_(JDWP::ERR_NONE),
      self_suspend_(false),
      other_suspend_(false) {
    ScopedObjectAccessUnchecked soa(self);
    {
      MutexLock mu(soa.Self(), *Locks::thread_list_lock_);
      thread_ = DecodeThread(soa, thread_id, &error_);
    }
    if (error_ == JDWP::ERR_NONE) {
      if (thread_ == soa.Self()) {
        self_suspend_ = true;
      } else {
        soa.Self()->TransitionFromRunnableToSuspended(kWaitingForDebuggerSuspension);
        jobject thread_peer = gRegistry->GetJObject(thread_id);
        bool timed_out;
        Thread* suspended_thread;
        {
          // Take suspend thread lock to avoid races with threads trying to suspend this one.
          MutexLock mu(soa.Self(), *Locks::thread_list_suspend_thread_lock_);
          ThreadList* thread_list = Runtime::Current()->GetThreadList();
          suspended_thread = thread_list->SuspendThreadByPeer(thread_peer, true, true, &timed_out);
        }
        CHECK_EQ(soa.Self()->TransitionFromSuspendedToRunnable(), kWaitingForDebuggerSuspension);
        if (suspended_thread == nullptr) {
          // Thread terminated from under us while suspending.
          error_ = JDWP::ERR_INVALID_THREAD;
        } else {
          CHECK_EQ(suspended_thread, thread_);
          other_suspend_ = true;
        }
      }
    }
  }

  Thread* GetThread() const {
    return thread_;
  }

  JDWP::JdwpError GetError() const {
    return error_;
  }

  ~ScopedThreadSuspension() {
    if (other_suspend_) {
      Runtime::Current()->GetThreadList()->Resume(thread_, true);
    }
  }

 private:
  Thread* thread_;
  JDWP::JdwpError error_;
  bool self_suspend_;
  bool other_suspend_;
};

JDWP::JdwpError Dbg::ConfigureStep(JDWP::ObjectId thread_id, JDWP::JdwpStepSize step_size,
                                   JDWP::JdwpStepDepth step_depth) {
  Thread* self = Thread::Current();
  ScopedThreadSuspension sts(self, thread_id);
  if (sts.GetError() != JDWP::ERR_NONE) {
    return sts.GetError();
  }

  //
  // Work out what Method* we're in, the current line number, and how deep the stack currently
  // is for step-out.
  //

  struct SingleStepStackVisitor : public StackVisitor {
    explicit SingleStepStackVisitor(Thread* thread, SingleStepControl* single_step_control,
                                    int32_t* line_number)
        SHARED_LOCKS_REQUIRED(Locks::mutator_lock_)
        : StackVisitor(thread, nullptr), single_step_control_(single_step_control),
          line_number_(line_number) {
      DCHECK_EQ(single_step_control_, thread->GetSingleStepControl());
      single_step_control_->method = nullptr;
      single_step_control_->stack_depth = 0;
    }

    // TODO: Enable annotalysis. We know lock is held in constructor, but abstraction confuses
    // annotalysis.
    bool VisitFrame() NO_THREAD_SAFETY_ANALYSIS {
      mirror::ArtMethod* m = GetMethod();
      if (!m->IsRuntimeMethod()) {
        ++single_step_control_->stack_depth;
        if (single_step_control_->method == nullptr) {
          mirror::DexCache* dex_cache = m->GetDeclaringClass()->GetDexCache();
          single_step_control_->method = m;
          *line_number_ = -1;
          if (dex_cache != nullptr) {
            const DexFile& dex_file = *dex_cache->GetDexFile();
            *line_number_ = dex_file.GetLineNumFromPC(m, GetDexPc());
          }
        }
      }
      return true;
    }

    SingleStepControl* const single_step_control_;
    int32_t* const line_number_;
  };

  Thread* const thread = sts.GetThread();
  SingleStepControl* const single_step_control = thread->GetSingleStepControl();
  DCHECK(single_step_control != nullptr);
  int32_t line_number = -1;
  SingleStepStackVisitor visitor(thread, single_step_control, &line_number);
  visitor.WalkStack();

  //
  // Find the dex_pc values that correspond to the current line, for line-based single-stepping.
  //

  struct DebugCallbackContext {
    explicit DebugCallbackContext(SingleStepControl* single_step_control, int32_t line_number,
                                  const DexFile::CodeItem* code_item)
      : single_step_control_(single_step_control), line_number_(line_number), code_item_(code_item),
        last_pc_valid(false), last_pc(0) {
    }

    static bool Callback(void* raw_context, uint32_t address, uint32_t line_number) {
      DebugCallbackContext* context = reinterpret_cast<DebugCallbackContext*>(raw_context);
      if (static_cast<int32_t>(line_number) == context->line_number_) {
        if (!context->last_pc_valid) {
          // Everything from this address until the next line change is ours.
          context->last_pc = address;
          context->last_pc_valid = true;
        }
        // Otherwise, if we're already in a valid range for this line,
        // just keep going (shouldn't really happen)...
      } else if (context->last_pc_valid) {  // and the line number is new
        // Add everything from the last entry up until here to the set
        for (uint32_t dex_pc = context->last_pc; dex_pc < address; ++dex_pc) {
          context->single_step_control_->dex_pcs.insert(dex_pc);
        }
        context->last_pc_valid = false;
      }
      return false;  // There may be multiple entries for any given line.
    }

    ~DebugCallbackContext() {
      // If the line number was the last in the position table...
      if (last_pc_valid) {
        size_t end = code_item_->insns_size_in_code_units_;
        for (uint32_t dex_pc = last_pc; dex_pc < end; ++dex_pc) {
          single_step_control_->dex_pcs.insert(dex_pc);
        }
      }
    }

    SingleStepControl* const single_step_control_;
    const int32_t line_number_;
    const DexFile::CodeItem* const code_item_;
    bool last_pc_valid;
    uint32_t last_pc;
  };
  single_step_control->dex_pcs.clear();
  mirror::ArtMethod* m = single_step_control->method;
  if (!m->IsNative()) {
    const DexFile::CodeItem* const code_item = m->GetCodeItem();
    DebugCallbackContext context(single_step_control, line_number, code_item);
    m->GetDexFile()->DecodeDebugInfo(code_item, m->IsStatic(), m->GetDexMethodIndex(),
                                     DebugCallbackContext::Callback, nullptr, &context);
  }

  //
  // Everything else...
  //

  single_step_control->step_size = step_size;
  single_step_control->step_depth = step_depth;
  single_step_control->is_active = true;

  if (VLOG_IS_ON(jdwp)) {
    VLOG(jdwp) << "Single-step thread: " << *thread;
    VLOG(jdwp) << "Single-step step size: " << single_step_control->step_size;
    VLOG(jdwp) << "Single-step step depth: " << single_step_control->step_depth;
    VLOG(jdwp) << "Single-step current method: " << PrettyMethod(single_step_control->method);
    VLOG(jdwp) << "Single-step current line: " << line_number;
    VLOG(jdwp) << "Single-step current stack depth: " << single_step_control->stack_depth;
    VLOG(jdwp) << "Single-step dex_pc values:";
    for (uint32_t dex_pc : single_step_control->dex_pcs) {
      VLOG(jdwp) << StringPrintf(" %#x", dex_pc);
    }
  }

  return JDWP::ERR_NONE;
}

void Dbg::UnconfigureStep(JDWP::ObjectId thread_id) {
  ScopedObjectAccessUnchecked soa(Thread::Current());
  MutexLock mu(soa.Self(), *Locks::thread_list_lock_);
  JDWP::JdwpError error;
  Thread* thread = DecodeThread(soa, thread_id, &error);
  if (error == JDWP::ERR_NONE) {
    SingleStepControl* single_step_control = thread->GetSingleStepControl();
    DCHECK(single_step_control != nullptr);
    single_step_control->Clear();
  }
}

static char JdwpTagToShortyChar(JDWP::JdwpTag tag) {
  switch (tag) {
    default:
      LOG(FATAL) << "unknown JDWP tag: " << PrintableChar(tag);

    // Primitives.
    case JDWP::JT_BYTE:    return 'B';
    case JDWP::JT_CHAR:    return 'C';
    case JDWP::JT_FLOAT:   return 'F';
    case JDWP::JT_DOUBLE:  return 'D';
    case JDWP::JT_INT:     return 'I';
    case JDWP::JT_LONG:    return 'J';
    case JDWP::JT_SHORT:   return 'S';
    case JDWP::JT_VOID:    return 'V';
    case JDWP::JT_BOOLEAN: return 'Z';

    // Reference types.
    case JDWP::JT_ARRAY:
    case JDWP::JT_OBJECT:
    case JDWP::JT_STRING:
    case JDWP::JT_THREAD:
    case JDWP::JT_THREAD_GROUP:
    case JDWP::JT_CLASS_LOADER:
    case JDWP::JT_CLASS_OBJECT:
      return 'L';
  }
}

JDWP::JdwpError Dbg::InvokeMethod(JDWP::ObjectId thread_id, JDWP::ObjectId object_id,
                                  JDWP::RefTypeId class_id, JDWP::MethodId method_id,
                                  uint32_t arg_count, uint64_t* arg_values,
                                  JDWP::JdwpTag* arg_types, uint32_t options,
                                  JDWP::JdwpTag* pResultTag, uint64_t* pResultValue,
                                  JDWP::ObjectId* pExceptionId) {
  ThreadList* thread_list = Runtime::Current()->GetThreadList();

  Thread* targetThread = nullptr;
  DebugInvokeReq* req = nullptr;
  Thread* self = Thread::Current();
  {
    ScopedObjectAccessUnchecked soa(self);
    MutexLock mu(soa.Self(), *Locks::thread_list_lock_);
    JDWP::JdwpError error;
    targetThread = DecodeThread(soa, thread_id, &error);
    if (error != JDWP::ERR_NONE) {
      LOG(ERROR) << "InvokeMethod request for invalid thread id " << thread_id;
      return error;
    }
    req = targetThread->GetInvokeReq();
    if (!req->ready) {
      LOG(ERROR) << "InvokeMethod request for thread not stopped by event: " << *targetThread;
      return JDWP::ERR_INVALID_THREAD;
    }

    /*
     * We currently have a bug where we don't successfully resume the
     * target thread if the suspend count is too deep.  We're expected to
     * require one "resume" for each "suspend", but when asked to execute
     * a method we have to resume fully and then re-suspend it back to the
     * same level.  (The easiest way to cause this is to type "suspend"
     * multiple times in jdb.)
     *
     * It's unclear what this means when the event specifies "resume all"
     * and some threads are suspended more deeply than others.  This is
     * a rare problem, so for now we just prevent it from hanging forever
     * by rejecting the method invocation request.  Without this, we will
     * be stuck waiting on a suspended thread.
     */
    int suspend_count;
    {
      MutexLock mu2(soa.Self(), *Locks::thread_suspend_count_lock_);
      suspend_count = targetThread->GetSuspendCount();
    }
    if (suspend_count > 1) {
      LOG(ERROR) << *targetThread << " suspend count too deep for method invocation: " << suspend_count;
      return JDWP::ERR_THREAD_SUSPENDED;  // Probably not expected here.
    }

    mirror::Object* receiver = gRegistry->Get<mirror::Object*>(object_id, &error);
    if (error != JDWP::ERR_NONE) {
      return JDWP::ERR_INVALID_OBJECT;
    }

    mirror::Object* thread = gRegistry->Get<mirror::Object*>(thread_id, &error);
    if (error != JDWP::ERR_NONE) {
      return JDWP::ERR_INVALID_OBJECT;
    }
    // TODO: check that 'thread' is actually a java.lang.Thread!

    mirror::Class* c = DecodeClass(class_id, &error);
    if (c == nullptr) {
      return error;
    }

    mirror::ArtMethod* m = FromMethodId(method_id);
    if (m->IsStatic() != (receiver == nullptr)) {
      return JDWP::ERR_INVALID_METHODID;
    }
    if (m->IsStatic()) {
      if (m->GetDeclaringClass() != c) {
        return JDWP::ERR_INVALID_METHODID;
      }
    } else {
      if (!m->GetDeclaringClass()->IsAssignableFrom(c)) {
        return JDWP::ERR_INVALID_METHODID;
      }
    }

    // Check the argument list matches the method.
    uint32_t shorty_len = 0;
    const char* shorty = m->GetShorty(&shorty_len);
    if (shorty_len - 1 != arg_count) {
      return JDWP::ERR_ILLEGAL_ARGUMENT;
    }

    {
      StackHandleScope<3> hs(soa.Self());
      MethodHelper mh(hs.NewHandle(m));
      HandleWrapper<mirror::Object> h_obj(hs.NewHandleWrapper(&receiver));
      HandleWrapper<mirror::Class> h_klass(hs.NewHandleWrapper(&c));
      const DexFile::TypeList* types = m->GetParameterTypeList();
      for (size_t i = 0; i < arg_count; ++i) {
        if (shorty[i + 1] != JdwpTagToShortyChar(arg_types[i])) {
          return JDWP::ERR_ILLEGAL_ARGUMENT;
        }

        if (shorty[i + 1] == 'L') {
          // Did we really get an argument of an appropriate reference type?
          mirror::Class* parameter_type = mh.GetClassFromTypeIdx(types->GetTypeItem(i).type_idx_);
          mirror::Object* argument = gRegistry->Get<mirror::Object*>(arg_values[i], &error);
          if (error != JDWP::ERR_NONE) {
            return JDWP::ERR_INVALID_OBJECT;
          }
          if (argument != nullptr && !argument->InstanceOf(parameter_type)) {
            return JDWP::ERR_ILLEGAL_ARGUMENT;
          }

          // Turn the on-the-wire ObjectId into a jobject.
          jvalue& v = reinterpret_cast<jvalue&>(arg_values[i]);
          v.l = gRegistry->GetJObject(arg_values[i]);
        }
      }
      // Update in case it moved.
      m = mh.GetMethod();
    }

    req->receiver = receiver;
    req->thread = thread;
    req->klass = c;
    req->method = m;
    req->arg_count = arg_count;
    req->arg_values = arg_values;
    req->options = options;
    req->invoke_needed = true;
  }

  // The fact that we've released the thread list lock is a bit risky --- if the thread goes
  // away we're sitting high and dry -- but we must release this before the ResumeAllThreads
  // call, and it's unwise to hold it during WaitForSuspend.

  {
    /*
     * We change our (JDWP thread) status, which should be THREAD_RUNNING,
     * so we can suspend for a GC if the invoke request causes us to
     * run out of memory.  It's also a good idea to change it before locking
     * the invokeReq mutex, although that should never be held for long.
     */
    self->TransitionFromRunnableToSuspended(kWaitingForDebuggerSend);

    VLOG(jdwp) << "    Transferring control to event thread";
    {
      MutexLock mu(self, req->lock);

      if ((options & JDWP::INVOKE_SINGLE_THREADED) == 0) {
        VLOG(jdwp) << "      Resuming all threads";
        thread_list->UndoDebuggerSuspensions();
      } else {
        VLOG(jdwp) << "      Resuming event thread only";
        thread_list->Resume(targetThread, true);
      }

      // Wait for the request to finish executing.
      while (req->invoke_needed) {
        req->cond.Wait(self);
      }
    }
    VLOG(jdwp) << "    Control has returned from event thread";

    /* wait for thread to re-suspend itself */
    SuspendThread(thread_id, false /* request_suspension */);
    self->TransitionFromSuspendedToRunnable();
  }

  /*
   * Suspend the threads.  We waited for the target thread to suspend
   * itself, so all we need to do is suspend the others.
   *
   * The suspendAllThreads() call will double-suspend the event thread,
   * so we want to resume the target thread once to keep the books straight.
   */
  if ((options & JDWP::INVOKE_SINGLE_THREADED) == 0) {
    self->TransitionFromRunnableToSuspended(kWaitingForDebuggerSuspension);
    VLOG(jdwp) << "      Suspending all threads";
    thread_list->SuspendAllForDebugger();
    self->TransitionFromSuspendedToRunnable();
    VLOG(jdwp) << "      Resuming event thread to balance the count";
    thread_list->Resume(targetThread, true);
  }

  // Copy the result.
  *pResultTag = req->result_tag;
  if (IsPrimitiveTag(req->result_tag)) {
    *pResultValue = req->result_value.GetJ();
  } else {
    *pResultValue = gRegistry->Add(req->result_value.GetL());
  }
  *pExceptionId = req->exception;
  return req->error;
}

void Dbg::ExecuteMethod(DebugInvokeReq* pReq) {
  ScopedObjectAccess soa(Thread::Current());

  // We can be called while an exception is pending. We need
  // to preserve that across the method invocation.
  StackHandleScope<4> hs(soa.Self());
  auto old_throw_this_object = hs.NewHandle<mirror::Object>(nullptr);
  auto old_throw_method = hs.NewHandle<mirror::ArtMethod>(nullptr);
  auto old_exception = hs.NewHandle<mirror::Throwable>(nullptr);
  uint32_t old_throw_dex_pc;
  bool old_exception_report_flag;
  {
    ThrowLocation old_throw_location;
    mirror::Throwable* old_exception_obj = soa.Self()->GetException(&old_throw_location);
    old_throw_this_object.Assign(old_throw_location.GetThis());
    old_throw_method.Assign(old_throw_location.GetMethod());
    old_exception.Assign(old_exception_obj);
    old_throw_dex_pc = old_throw_location.GetDexPc();
    old_exception_report_flag = soa.Self()->IsExceptionReportedToInstrumentation();
    soa.Self()->ClearException();
  }

  // Translate the method through the vtable, unless the debugger wants to suppress it.
  MutableHandle<mirror::ArtMethod> m(hs.NewHandle(pReq->method));
  if ((pReq->options & JDWP::INVOKE_NONVIRTUAL) == 0 && pReq->receiver != nullptr) {
    mirror::ArtMethod* actual_method = pReq->klass->FindVirtualMethodForVirtualOrInterface(m.Get());
    if (actual_method != m.Get()) {
      VLOG(jdwp) << "ExecuteMethod translated " << PrettyMethod(m.Get()) << " to " << PrettyMethod(actual_method);
      m.Assign(actual_method);
    }
  }
  VLOG(jdwp) << "ExecuteMethod " << PrettyMethod(m.Get())
             << " receiver=" << pReq->receiver
             << " arg_count=" << pReq->arg_count;
  CHECK(m.Get() != nullptr);

  CHECK_EQ(sizeof(jvalue), sizeof(uint64_t));

  pReq->result_value = InvokeWithJValues(soa, pReq->receiver, soa.EncodeMethod(m.Get()),
                                         reinterpret_cast<jvalue*>(pReq->arg_values));

  mirror::Throwable* exception = soa.Self()->GetException(nullptr);
  soa.Self()->ClearException();
  pReq->exception = gRegistry->Add(exception);
  pReq->result_tag = BasicTagFromDescriptor(m.Get()->GetShorty());
  if (pReq->exception != 0) {
    VLOG(jdwp) << "  JDWP invocation returning with exception=" << exception
        << " " << exception->Dump();
    pReq->result_value.SetJ(0);
  } else if (pReq->result_tag == JDWP::JT_OBJECT) {
    /* if no exception thrown, examine object result more closely */
    JDWP::JdwpTag new_tag = TagFromObject(soa, pReq->result_value.GetL());
    if (new_tag != pReq->result_tag) {
      VLOG(jdwp) << "  JDWP promoted result from " << pReq->result_tag << " to " << new_tag;
      pReq->result_tag = new_tag;
    }

    /*
     * Register the object.  We don't actually need an ObjectId yet,
     * but we do need to be sure that the GC won't move or discard the
     * object when we switch out of RUNNING.  The ObjectId conversion
     * will add the object to the "do not touch" list.
     *
     * We can't use the "tracked allocation" mechanism here because
     * the object is going to be handed off to a different thread.
     */
    gRegistry->Add(pReq->result_value.GetL());
  }

  if (old_exception.Get() != nullptr) {
    ThrowLocation gc_safe_throw_location(old_throw_this_object.Get(), old_throw_method.Get(),
                                         old_throw_dex_pc);
    soa.Self()->SetException(gc_safe_throw_location, old_exception.Get());
    soa.Self()->SetExceptionReportedToInstrumentation(old_exception_report_flag);
  }
}

/*
 * "request" contains a full JDWP packet, possibly with multiple chunks.  We
 * need to process each, accumulate the replies, and ship the whole thing
 * back.
 *
 * Returns "true" if we have a reply.  The reply buffer is newly allocated,
 * and includes the chunk type/length, followed by the data.
 *
 * OLD-TODO: we currently assume that the request and reply include a single
 * chunk.  If this becomes inconvenient we will need to adapt.
 */
bool Dbg::DdmHandlePacket(JDWP::Request* request, uint8_t** pReplyBuf, int* pReplyLen) {
  Thread* self = Thread::Current();
  JNIEnv* env = self->GetJniEnv();

  uint32_t type = request->ReadUnsigned32("type");
  uint32_t length = request->ReadUnsigned32("length");

  // Create a byte[] corresponding to 'request'.
  size_t request_length = request->size();
  ScopedLocalRef<jbyteArray> dataArray(env, env->NewByteArray(request_length));
  if (dataArray.get() == nullptr) {
    LOG(WARNING) << "byte[] allocation failed: " << request_length;
    env->ExceptionClear();
    return false;
  }
  env->SetByteArrayRegion(dataArray.get(), 0, request_length,
                          reinterpret_cast<const jbyte*>(request->data()));
  request->Skip(request_length);

  // Run through and find all chunks.  [Currently just find the first.]
  ScopedByteArrayRO contents(env, dataArray.get());
  if (length != request_length) {
    LOG(WARNING) << StringPrintf("bad chunk found (len=%u pktLen=%zd)", length, request_length);
    return false;
  }

  // Call "private static Chunk dispatch(int type, byte[] data, int offset, int length)".
  ScopedLocalRef<jobject> chunk(env, env->CallStaticObjectMethod(WellKnownClasses::org_apache_harmony_dalvik_ddmc_DdmServer,
                                                                 WellKnownClasses::org_apache_harmony_dalvik_ddmc_DdmServer_dispatch,
                                                                 type, dataArray.get(), 0, length));
  if (env->ExceptionCheck()) {
    LOG(INFO) << StringPrintf("Exception thrown by dispatcher for 0x%08x", type);
    env->ExceptionDescribe();
    env->ExceptionClear();
    return false;
  }

  if (chunk.get() == nullptr) {
    return false;
  }

  /*
   * Pull the pieces out of the chunk.  We copy the results into a
   * newly-allocated buffer that the caller can free.  We don't want to
   * continue using the Chunk object because nothing has a reference to it.
   *
   * We could avoid this by returning type/data/offset/length and having
   * the caller be aware of the object lifetime issues, but that
   * integrates the JDWP code more tightly into the rest of the runtime, and doesn't work
   * if we have responses for multiple chunks.
   *
   * So we're pretty much stuck with copying data around multiple times.
   */
  ScopedLocalRef<jbyteArray> replyData(env, reinterpret_cast<jbyteArray>(env->GetObjectField(chunk.get(), WellKnownClasses::org_apache_harmony_dalvik_ddmc_Chunk_data)));
  jint offset = env->GetIntField(chunk.get(), WellKnownClasses::org_apache_harmony_dalvik_ddmc_Chunk_offset);
  length = env->GetIntField(chunk.get(), WellKnownClasses::org_apache_harmony_dalvik_ddmc_Chunk_length);
  type = env->GetIntField(chunk.get(), WellKnownClasses::org_apache_harmony_dalvik_ddmc_Chunk_type);

  VLOG(jdwp) << StringPrintf("DDM reply: type=0x%08x data=%p offset=%d length=%d", type, replyData.get(), offset, length);
  if (length == 0 || replyData.get() == nullptr) {
    return false;
  }

  const int kChunkHdrLen = 8;
  uint8_t* reply = new uint8_t[length + kChunkHdrLen];
  if (reply == nullptr) {
    LOG(WARNING) << "malloc failed: " << (length + kChunkHdrLen);
    return false;
  }
  JDWP::Set4BE(reply + 0, type);
  JDWP::Set4BE(reply + 4, length);
  env->GetByteArrayRegion(replyData.get(), offset, length, reinterpret_cast<jbyte*>(reply + kChunkHdrLen));

  *pReplyBuf = reply;
  *pReplyLen = length + kChunkHdrLen;

  VLOG(jdwp) << StringPrintf("dvmHandleDdm returning type=%.4s %p len=%d", reinterpret_cast<char*>(reply), reply, length);
  return true;
}

void Dbg::DdmBroadcast(bool connect) {
  VLOG(jdwp) << "Broadcasting DDM " << (connect ? "connect" : "disconnect") << "...";

  Thread* self = Thread::Current();
  if (self->GetState() != kRunnable) {
    LOG(ERROR) << "DDM broadcast in thread state " << self->GetState();
    /* try anyway? */
  }

  JNIEnv* env = self->GetJniEnv();
  jint event = connect ? 1 /*DdmServer.CONNECTED*/ : 2 /*DdmServer.DISCONNECTED*/;
  env->CallStaticVoidMethod(WellKnownClasses::org_apache_harmony_dalvik_ddmc_DdmServer,
                            WellKnownClasses::org_apache_harmony_dalvik_ddmc_DdmServer_broadcast,
                            event);
  if (env->ExceptionCheck()) {
    LOG(ERROR) << "DdmServer.broadcast " << event << " failed";
    env->ExceptionDescribe();
    env->ExceptionClear();
  }
}

void Dbg::DdmConnected() {
  Dbg::DdmBroadcast(true);
}

void Dbg::DdmDisconnected() {
  Dbg::DdmBroadcast(false);
  gDdmThreadNotification = false;
}

/*
 * Send a notification when a thread starts, stops, or changes its name.
 *
 * Because we broadcast the full set of threads when the notifications are
 * first enabled, it's possible for "thread" to be actively executing.
 */
void Dbg::DdmSendThreadNotification(Thread* t, uint32_t type) {
  if (!gDdmThreadNotification) {
    return;
  }

  if (type == CHUNK_TYPE("THDE")) {
    uint8_t buf[4];
    JDWP::Set4BE(&buf[0], t->GetThreadId());
    Dbg::DdmSendChunk(CHUNK_TYPE("THDE"), 4, buf);
  } else {
    CHECK(type == CHUNK_TYPE("THCR") || type == CHUNK_TYPE("THNM")) << type;
    ScopedObjectAccessUnchecked soa(Thread::Current());
    StackHandleScope<1> hs(soa.Self());
    Handle<mirror::String> name(hs.NewHandle(t->GetThreadName(soa)));
    size_t char_count = (name.Get() != nullptr) ? name->GetLength() : 0;
    const jchar* chars = (name.Get() != nullptr) ? name->GetCharArray()->GetData() : nullptr;

    std::vector<uint8_t> bytes;
    JDWP::Append4BE(bytes, t->GetThreadId());
    JDWP::AppendUtf16BE(bytes, chars, char_count);
    CHECK_EQ(bytes.size(), char_count*2 + sizeof(uint32_t)*2);
    Dbg::DdmSendChunk(type, bytes);
  }
}

void Dbg::DdmSetThreadNotification(bool enable) {
  // Enable/disable thread notifications.
  gDdmThreadNotification = enable;
  if (enable) {
    // Suspend the VM then post thread start notifications for all threads. Threads attaching will
    // see a suspension in progress and block until that ends. They then post their own start
    // notification.
    SuspendVM();
    std::list<Thread*> threads;
    Thread* self = Thread::Current();
    {
      MutexLock mu(self, *Locks::thread_list_lock_);
      threads = Runtime::Current()->GetThreadList()->GetList();
    }
    {
      ScopedObjectAccess soa(self);
      for (Thread* thread : threads) {
        Dbg::DdmSendThreadNotification(thread, CHUNK_TYPE("THCR"));
      }
    }
    ResumeVM();
  }
}

void Dbg::PostThreadStartOrStop(Thread* t, uint32_t type) {
  if (IsDebuggerActive()) {
    ScopedObjectAccessUnchecked soa(Thread::Current());
    JDWP::ObjectId id = gRegistry->Add(t->GetPeer());
    gJdwpState->PostThreadChange(id, type == CHUNK_TYPE("THCR"));
  }
  Dbg::DdmSendThreadNotification(t, type);
}

void Dbg::PostThreadStart(Thread* t) {
  Dbg::PostThreadStartOrStop(t, CHUNK_TYPE("THCR"));
}

void Dbg::PostThreadDeath(Thread* t) {
  Dbg::PostThreadStartOrStop(t, CHUNK_TYPE("THDE"));
}

void Dbg::DdmSendChunk(uint32_t type, size_t byte_count, const uint8_t* buf) {
  CHECK(buf != nullptr);
  iovec vec[1];
  vec[0].iov_base = reinterpret_cast<void*>(const_cast<uint8_t*>(buf));
  vec[0].iov_len = byte_count;
  Dbg::DdmSendChunkV(type, vec, 1);
}

void Dbg::DdmSendChunk(uint32_t type, const std::vector<uint8_t>& bytes) {
  DdmSendChunk(type, bytes.size(), &bytes[0]);
}

void Dbg::DdmSendChunkV(uint32_t type, const iovec* iov, int iov_count) {
  if (gJdwpState == nullptr) {
    VLOG(jdwp) << "Debugger thread not active, ignoring DDM send: " << type;
  } else {
    gJdwpState->DdmSendChunkV(type, iov, iov_count);
  }
}

int Dbg::DdmHandleHpifChunk(HpifWhen when) {
  if (when == HPIF_WHEN_NOW) {
    DdmSendHeapInfo(when);
    return true;
  }

  if (when != HPIF_WHEN_NEVER && when != HPIF_WHEN_NEXT_GC && when != HPIF_WHEN_EVERY_GC) {
    LOG(ERROR) << "invalid HpifWhen value: " << static_cast<int>(when);
    return false;
  }

  gDdmHpifWhen = when;
  return true;
}

bool Dbg::DdmHandleHpsgNhsgChunk(Dbg::HpsgWhen when, Dbg::HpsgWhat what, bool native) {
  if (when != HPSG_WHEN_NEVER && when != HPSG_WHEN_EVERY_GC) {
    LOG(ERROR) << "invalid HpsgWhen value: " << static_cast<int>(when);
    return false;
  }

  if (what != HPSG_WHAT_MERGED_OBJECTS && what != HPSG_WHAT_DISTINCT_OBJECTS) {
    LOG(ERROR) << "invalid HpsgWhat value: " << static_cast<int>(what);
    return false;
  }

  if (native) {
    gDdmNhsgWhen = when;
    gDdmNhsgWhat = what;
  } else {
    gDdmHpsgWhen = when;
    gDdmHpsgWhat = what;
  }
  return true;
}

void Dbg::DdmSendHeapInfo(HpifWhen reason) {
  // If there's a one-shot 'when', reset it.
  if (reason == gDdmHpifWhen) {
    if (gDdmHpifWhen == HPIF_WHEN_NEXT_GC) {
      gDdmHpifWhen = HPIF_WHEN_NEVER;
    }
  }

  /*
   * Chunk HPIF (client --> server)
   *
   * Heap Info. General information about the heap,
   * suitable for a summary display.
   *
   *   [u4]: number of heaps
   *
   *   For each heap:
   *     [u4]: heap ID
   *     [u8]: timestamp in ms since Unix epoch
   *     [u1]: capture reason (same as 'when' value from server)
   *     [u4]: max heap size in bytes (-Xmx)
   *     [u4]: current heap size in bytes
   *     [u4]: current number of bytes allocated
   *     [u4]: current number of objects allocated
   */
  uint8_t heap_count = 1;
  gc::Heap* heap = Runtime::Current()->GetHeap();
  std::vector<uint8_t> bytes;
  JDWP::Append4BE(bytes, heap_count);
  JDWP::Append4BE(bytes, 1);  // Heap id (bogus; we only have one heap).
  JDWP::Append8BE(bytes, MilliTime());
  JDWP::Append1BE(bytes, reason);
  JDWP::Append4BE(bytes, heap->GetMaxMemory());  // Max allowed heap size in bytes.
  JDWP::Append4BE(bytes, heap->GetTotalMemory());  // Current heap size in bytes.
  JDWP::Append4BE(bytes, heap->GetBytesAllocated());
  JDWP::Append4BE(bytes, heap->GetObjectsAllocated());
  CHECK_EQ(bytes.size(), 4U + (heap_count * (4 + 8 + 1 + 4 + 4 + 4 + 4)));
  Dbg::DdmSendChunk(CHUNK_TYPE("HPIF"), bytes);
}

enum HpsgSolidity {
  SOLIDITY_FREE = 0,
  SOLIDITY_HARD = 1,
  SOLIDITY_SOFT = 2,
  SOLIDITY_WEAK = 3,
  SOLIDITY_PHANTOM = 4,
  SOLIDITY_FINALIZABLE = 5,
  SOLIDITY_SWEEP = 6,
};

enum HpsgKind {
  KIND_OBJECT = 0,
  KIND_CLASS_OBJECT = 1,
  KIND_ARRAY_1 = 2,
  KIND_ARRAY_2 = 3,
  KIND_ARRAY_4 = 4,
  KIND_ARRAY_8 = 5,
  KIND_UNKNOWN = 6,
  KIND_NATIVE = 7,
};

#define HPSG_PARTIAL (1<<7)
#define HPSG_STATE(solidity, kind) ((uint8_t)((((kind) & 0x7) << 3) | ((solidity) & 0x7)))

class HeapChunkContext {
 public:
  // Maximum chunk size.  Obtain this from the formula:
  // (((maximum_heap_size / ALLOCATION_UNIT_SIZE) + 255) / 256) * 2
  HeapChunkContext(bool merge, bool native)
      : buf_(16384 - 16),
        type_(0),
        merge_(merge),
        chunk_overhead_(0) {
    Reset();
    if (native) {
      type_ = CHUNK_TYPE("NHSG");
    } else {
      type_ = merge ? CHUNK_TYPE("HPSG") : CHUNK_TYPE("HPSO");
    }
  }

  ~HeapChunkContext() {
    if (p_ > &buf_[0]) {
      Flush();
    }
  }

  void SetChunkOverhead(size_t chunk_overhead) {
    chunk_overhead_ = chunk_overhead;
  }

  void ResetStartOfNextChunk() {
    startOfNextMemoryChunk_ = nullptr;
  }

  void EnsureHeader(const void* chunk_ptr) {
    if (!needHeader_) {
      return;
    }

    // Start a new HPSx chunk.
    JDWP::Write4BE(&p_, 1);  // Heap id (bogus; we only have one heap).
    JDWP::Write1BE(&p_, 8);  // Size of allocation unit, in bytes.

    JDWP::Write4BE(&p_, reinterpret_cast<uintptr_t>(chunk_ptr));  // virtual address of segment start.
    JDWP::Write4BE(&p_, 0);  // offset of this piece (relative to the virtual address).
    // [u4]: length of piece, in allocation units
    // We won't know this until we're done, so save the offset and stuff in a dummy value.
    pieceLenField_ = p_;
    JDWP::Write4BE(&p_, 0x55555555);
    needHeader_ = false;
  }

  void Flush() SHARED_LOCKS_REQUIRED(Locks::mutator_lock_) {
    if (pieceLenField_ == nullptr) {
      // Flush immediately post Reset (maybe back-to-back Flush). Ignore.
      CHECK(needHeader_);
      return;
    }
    // Patch the "length of piece" field.
    CHECK_LE(&buf_[0], pieceLenField_);
    CHECK_LE(pieceLenField_, p_);
    JDWP::Set4BE(pieceLenField_, totalAllocationUnits_);

    Dbg::DdmSendChunk(type_, p_ - &buf_[0], &buf_[0]);
    Reset();
  }

  static void HeapChunkCallback(void* start, void* end, size_t used_bytes, void* arg)
      SHARED_LOCKS_REQUIRED(Locks::heap_bitmap_lock_,
                            Locks::mutator_lock_) {
    reinterpret_cast<HeapChunkContext*>(arg)->HeapChunkCallback(start, end, used_bytes);
  }

 private:
  enum { ALLOCATION_UNIT_SIZE = 8 };

  void Reset() {
    p_ = &buf_[0];
    ResetStartOfNextChunk();
    totalAllocationUnits_ = 0;
    needHeader_ = true;
    pieceLenField_ = nullptr;
  }

  void HeapChunkCallback(void* start, void* /*end*/, size_t used_bytes)
      SHARED_LOCKS_REQUIRED(Locks::heap_bitmap_lock_,
                            Locks::mutator_lock_) {
    // Note: heap call backs cannot manipulate the heap upon which they are crawling, care is taken
    // in the following code not to allocate memory, by ensuring buf_ is of the correct size
    if (used_bytes == 0) {
        if (start == nullptr) {
            // Reset for start of new heap.
            startOfNextMemoryChunk_ = nullptr;
            Flush();
        }
        // Only process in use memory so that free region information
        // also includes dlmalloc book keeping.
        return;
    }

    /* If we're looking at the native heap, we'll just return
     * (SOLIDITY_HARD, KIND_NATIVE) for all allocated chunks
     */
    bool native = type_ == CHUNK_TYPE("NHSG");

    // TODO: I'm not sure using start of next chunk works well with multiple spaces. We shouldn't
    // count gaps inbetween spaces as free memory.
    if (startOfNextMemoryChunk_ != nullptr) {
        // Transmit any pending free memory. Native free memory of
        // over kMaxFreeLen could be because of the use of mmaps, so
        // don't report. If not free memory then start a new segment.
        bool flush = true;
        if (start > startOfNextMemoryChunk_) {
            const size_t kMaxFreeLen = 2 * kPageSize;
            void* freeStart = startOfNextMemoryChunk_;
            void* freeEnd = start;
            size_t freeLen = reinterpret_cast<char*>(freeEnd) - reinterpret_cast<char*>(freeStart);
            if (!native || freeLen < kMaxFreeLen) {
                AppendChunk(HPSG_STATE(SOLIDITY_FREE, 0), freeStart, freeLen);
                flush = false;
            }
        }
        if (flush) {
            startOfNextMemoryChunk_ = nullptr;
            Flush();
        }
    }
    mirror::Object* obj = reinterpret_cast<mirror::Object*>(start);

    // Determine the type of this chunk.
    // OLD-TODO: if context.merge, see if this chunk is different from the last chunk.
    // If it's the same, we should combine them.
    uint8_t state = ExamineObject(obj, native);
    AppendChunk(state, start, used_bytes + chunk_overhead_);
    startOfNextMemoryChunk_ = reinterpret_cast<char*>(start) + used_bytes + chunk_overhead_;
  }

  void AppendChunk(uint8_t state, void* ptr, size_t length)
      SHARED_LOCKS_REQUIRED(Locks::mutator_lock_) {
    // Make sure there's enough room left in the buffer.
    // We need to use two bytes for every fractional 256 allocation units used by the chunk plus
    // 17 bytes for any header.
    size_t needed = (((length/ALLOCATION_UNIT_SIZE + 255) / 256) * 2) + 17;
    size_t bytesLeft = buf_.size() - (size_t)(p_ - &buf_[0]);
    if (bytesLeft < needed) {
      Flush();
    }

    bytesLeft = buf_.size() - (size_t)(p_ - &buf_[0]);
    if (bytesLeft < needed) {
      LOG(WARNING) << "Chunk is too big to transmit (chunk_len=" << length << ", "
          << needed << " bytes)";
      return;
    }
    EnsureHeader(ptr);
    // Write out the chunk description.
    length /= ALLOCATION_UNIT_SIZE;   // Convert to allocation units.
    totalAllocationUnits_ += length;
    while (length > 256) {
      *p_++ = state | HPSG_PARTIAL;
      *p_++ = 255;     // length - 1
      length -= 256;
    }
    *p_++ = state;
    *p_++ = length - 1;
  }

  uint8_t ExamineObject(mirror::Object* o, bool is_native_heap)
      SHARED_LOCKS_REQUIRED(Locks::mutator_lock_, Locks::heap_bitmap_lock_) {
    if (o == nullptr) {
      return HPSG_STATE(SOLIDITY_FREE, 0);
    }

    // It's an allocated chunk. Figure out what it is.

    // If we're looking at the native heap, we'll just return
    // (SOLIDITY_HARD, KIND_NATIVE) for all allocated chunks.
    if (is_native_heap) {
      return HPSG_STATE(SOLIDITY_HARD, KIND_NATIVE);
    }

    if (!Runtime::Current()->GetHeap()->IsLiveObjectLocked(o)) {
      return HPSG_STATE(SOLIDITY_HARD, KIND_NATIVE);
    }

    mirror::Class* c = o->GetClass();
    if (c == nullptr) {
      // The object was probably just created but hasn't been initialized yet.
      return HPSG_STATE(SOLIDITY_HARD, KIND_OBJECT);
    }

    if (!Runtime::Current()->GetHeap()->IsValidObjectAddress(c)) {
      LOG(ERROR) << "Invalid class for managed heap object: " << o << " " << c;
      return HPSG_STATE(SOLIDITY_HARD, KIND_UNKNOWN);
    }

    if (c->IsClassClass()) {
      return HPSG_STATE(SOLIDITY_HARD, KIND_CLASS_OBJECT);
    }

    if (c->IsArrayClass()) {
      if (o->IsObjectArray()) {
        return HPSG_STATE(SOLIDITY_HARD, KIND_ARRAY_4);
      }
      switch (c->GetComponentSize()) {
      case 1: return HPSG_STATE(SOLIDITY_HARD, KIND_ARRAY_1);
      case 2: return HPSG_STATE(SOLIDITY_HARD, KIND_ARRAY_2);
      case 4: return HPSG_STATE(SOLIDITY_HARD, KIND_ARRAY_4);
      case 8: return HPSG_STATE(SOLIDITY_HARD, KIND_ARRAY_8);
      }
    }

    return HPSG_STATE(SOLIDITY_HARD, KIND_OBJECT);
  }

  std::vector<uint8_t> buf_;
  uint8_t* p_;
  uint8_t* pieceLenField_;
  void* startOfNextMemoryChunk_;
  size_t totalAllocationUnits_;
  uint32_t type_;
  bool merge_;
  bool needHeader_;
  size_t chunk_overhead_;

  DISALLOW_COPY_AND_ASSIGN(HeapChunkContext);
};

static void BumpPointerSpaceCallback(mirror::Object* obj, void* arg)
    SHARED_LOCKS_REQUIRED(Locks::mutator_lock_) EXCLUSIVE_LOCKS_REQUIRED(Locks::heap_bitmap_lock_) {
  const size_t size = RoundUp(obj->SizeOf(), kObjectAlignment);
  HeapChunkContext::HeapChunkCallback(
      obj, reinterpret_cast<void*>(reinterpret_cast<uintptr_t>(obj) + size), size, arg);
}

void Dbg::DdmSendHeapSegments(bool native) {
  Dbg::HpsgWhen when;
  Dbg::HpsgWhat what;
  if (!native) {
    when = gDdmHpsgWhen;
    what = gDdmHpsgWhat;
  } else {
    when = gDdmNhsgWhen;
    what = gDdmNhsgWhat;
  }
  if (when == HPSG_WHEN_NEVER) {
    return;
  }

  // Figure out what kind of chunks we'll be sending.
  CHECK(what == HPSG_WHAT_MERGED_OBJECTS || what == HPSG_WHAT_DISTINCT_OBJECTS) << static_cast<int>(what);

  // First, send a heap start chunk.
  uint8_t heap_id[4];
  JDWP::Set4BE(&heap_id[0], 1);  // Heap id (bogus; we only have one heap).
  Dbg::DdmSendChunk(native ? CHUNK_TYPE("NHST") : CHUNK_TYPE("HPST"), sizeof(heap_id), heap_id);

  Thread* self = Thread::Current();

  // To allow the Walk/InspectAll() below to exclusively-lock the
  // mutator lock, temporarily release the shared access to the
  // mutator lock here by transitioning to the suspended state.
  Locks::mutator_lock_->AssertSharedHeld(self);
  self->TransitionFromRunnableToSuspended(kSuspended);

  // Send a series of heap segment chunks.
  HeapChunkContext context((what == HPSG_WHAT_MERGED_OBJECTS), native);
  if (native) {
#ifdef USE_DLMALLOC
    dlmalloc_inspect_all(HeapChunkContext::HeapChunkCallback, &context);
#else
    UNIMPLEMENTED(WARNING) << "Native heap inspection is only supported with dlmalloc";
#endif
  } else {
    gc::Heap* heap = Runtime::Current()->GetHeap();
    for (const auto& space : heap->GetContinuousSpaces()) {
      if (space->IsDlMallocSpace()) {
        // dlmalloc's chunk header is 2 * sizeof(size_t), but if the previous chunk is in use for an
        // allocation then the first sizeof(size_t) may belong to it.
        context.SetChunkOverhead(sizeof(size_t));
        space->AsDlMallocSpace()->Walk(HeapChunkContext::HeapChunkCallback, &context);
      } else if (space->IsRosAllocSpace()) {
        context.SetChunkOverhead(0);
        space->AsRosAllocSpace()->Walk(HeapChunkContext::HeapChunkCallback, &context);
      } else if (space->IsBumpPointerSpace()) {
        context.SetChunkOverhead(0);
        ReaderMutexLock mu(self, *Locks::mutator_lock_);
        WriterMutexLock mu2(self, *Locks::heap_bitmap_lock_);
        space->AsBumpPointerSpace()->Walk(BumpPointerSpaceCallback, &context);
      } else {
        UNIMPLEMENTED(WARNING) << "Not counting objects in space " << *space;
      }
      context.ResetStartOfNextChunk();
    }
    // Walk the large objects, these are not in the AllocSpace.
    context.SetChunkOverhead(0);
    heap->GetLargeObjectsSpace()->Walk(HeapChunkContext::HeapChunkCallback, &context);
  }

  // Shared-lock the mutator lock back.
  self->TransitionFromSuspendedToRunnable();
  Locks::mutator_lock_->AssertSharedHeld(self);

  // Finally, send a heap end chunk.
  Dbg::DdmSendChunk(native ? CHUNK_TYPE("NHEN") : CHUNK_TYPE("HPEN"), sizeof(heap_id), heap_id);
}

static size_t GetAllocTrackerMax() {
#ifdef HAVE_ANDROID_OS
  // Check whether there's a system property overriding the number of records.
  const char* propertyName = "dalvik.vm.allocTrackerMax";
  char allocRecordMaxString[PROPERTY_VALUE_MAX];
  if (property_get(propertyName, allocRecordMaxString, "") > 0) {
    char* end;
    size_t value = strtoul(allocRecordMaxString, &end, 10);
    if (*end != '\0') {
      LOG(ERROR) << "Ignoring  " << propertyName << " '" << allocRecordMaxString
                 << "' --- invalid";
      return kDefaultNumAllocRecords;
    }
    if (!IsPowerOfTwo(value)) {
      LOG(ERROR) << "Ignoring  " << propertyName << " '" << allocRecordMaxString
                 << "' --- not power of two";
      return kDefaultNumAllocRecords;
    }
    return value;
  }
#endif
  return kDefaultNumAllocRecords;
}

void Dbg::SetAllocTrackingEnabled(bool enable) {
  Thread* self = Thread::Current();
  if (enable) {
    {
      MutexLock mu(self, *Locks::alloc_tracker_lock_);
      if (recent_allocation_records_ != nullptr) {
        return;  // Already enabled, bail.
      }
      alloc_record_max_ = GetAllocTrackerMax();
      LOG(INFO) << "Enabling alloc tracker (" << alloc_record_max_ << " entries of "
                << kMaxAllocRecordStackDepth << " frames, taking "
                << PrettySize(sizeof(AllocRecord) * alloc_record_max_) << ")";
      DCHECK_EQ(alloc_record_head_, 0U);
      DCHECK_EQ(alloc_record_count_, 0U);
      recent_allocation_records_ = new AllocRecord[alloc_record_max_];
      CHECK(recent_allocation_records_ != nullptr);
    }
    Runtime::Current()->GetInstrumentation()->InstrumentQuickAllocEntryPoints(false);
  } else {
    {
      ScopedObjectAccess soa(self);  // For type_cache_.Clear();
      MutexLock mu(self, *Locks::alloc_tracker_lock_);
      if (recent_allocation_records_ == nullptr) {
        return;  // Already disabled, bail.
      }
      LOG(INFO) << "Disabling alloc tracker";
      delete[] recent_allocation_records_;
      recent_allocation_records_ = nullptr;
      alloc_record_head_ = 0;
      alloc_record_count_ = 0;
      type_cache_.Clear();
    }
    // If an allocation comes in before we uninstrument, we will safely drop it on the floor.
    Runtime::Current()->GetInstrumentation()->UninstrumentQuickAllocEntryPoints(false);
  }
}

struct AllocRecordStackVisitor : public StackVisitor {
  AllocRecordStackVisitor(Thread* thread, AllocRecord* record)
      SHARED_LOCKS_REQUIRED(Locks::mutator_lock_)
      : StackVisitor(thread, nullptr), record(record), depth(0) {}

  // TODO: Enable annotalysis. We know lock is held in constructor, but abstraction confuses
  // annotalysis.
  bool VisitFrame() NO_THREAD_SAFETY_ANALYSIS {
    if (depth >= kMaxAllocRecordStackDepth) {
      return false;
    }
    mirror::ArtMethod* m = GetMethod();
    if (!m->IsRuntimeMethod()) {
      record->StackElement(depth)->SetMethod(m);
      record->StackElement(depth)->SetDexPc(GetDexPc());
      ++depth;
    }
    return true;
  }

  ~AllocRecordStackVisitor() {
    // Clear out any unused stack trace elements.
    for (; depth < kMaxAllocRecordStackDepth; ++depth) {
      record->StackElement(depth)->SetMethod(nullptr);
      record->StackElement(depth)->SetDexPc(0);
    }
  }

  AllocRecord* record;
  size_t depth;
};

void Dbg::RecordAllocation(Thread* self, mirror::Class* type, size_t byte_count) {
  MutexLock mu(self, *Locks::alloc_tracker_lock_);
  if (recent_allocation_records_ == nullptr) {
    // In the process of shutting down recording, bail.
    return;
  }

  // Advance and clip.
  if (++alloc_record_head_ == alloc_record_max_) {
    alloc_record_head_ = 0;
  }

  // Fill in the basics.
  AllocRecord* record = &recent_allocation_records_[alloc_record_head_];
  record->SetType(type);
  record->SetByteCount(byte_count);
  record->SetThinLockId(self->GetThreadId());

  // Fill in the stack trace.
  AllocRecordStackVisitor visitor(self, record);
  visitor.WalkStack();

  if (alloc_record_count_ < alloc_record_max_) {
    ++alloc_record_count_;
  }
}

// Returns the index of the head element.
//
// We point at the most-recently-written record, so if alloc_record_count_ is 1
// we want to use the current element.  Take "head+1" and subtract count
// from it.
//
// We need to handle underflow in our circular buffer, so we add
// alloc_record_max_ and then mask it back down.
size_t Dbg::HeadIndex() {
  return (Dbg::alloc_record_head_ + 1 + Dbg::alloc_record_max_ - Dbg::alloc_record_count_) &
      (Dbg::alloc_record_max_ - 1);
}

void Dbg::DumpRecentAllocations() {
  ScopedObjectAccess soa(Thread::Current());
  MutexLock mu(soa.Self(), *Locks::alloc_tracker_lock_);
  if (recent_allocation_records_ == nullptr) {
    LOG(INFO) << "Not recording tracked allocations";
    return;
  }

  // "i" is the head of the list.  We want to start at the end of the
  // list and move forward to the tail.
  size_t i = HeadIndex();
  const uint16_t capped_count = CappedAllocRecordCount(Dbg::alloc_record_count_);
  uint16_t count = capped_count;

  LOG(INFO) << "Tracked allocations, (head=" << alloc_record_head_ << " count=" << count << ")";
  while (count--) {
    AllocRecord* record = &recent_allocation_records_[i];

    LOG(INFO) << StringPrintf(" Thread %-2d %6zd bytes ", record->ThinLockId(), record->ByteCount())
              << PrettyClass(record->Type());

    for (size_t stack_frame = 0; stack_frame < kMaxAllocRecordStackDepth; ++stack_frame) {
      AllocRecordStackTraceElement* stack_element = record->StackElement(stack_frame);
      mirror::ArtMethod* m = stack_element->Method();
      if (m == nullptr) {
        break;
      }
      LOG(INFO) << "    " << PrettyMethod(m) << " line " << stack_element->LineNumber();
    }

    // pause periodically to help logcat catch up
    if ((count % 5) == 0) {
      usleep(40000);
    }

    i = (i + 1) & (alloc_record_max_ - 1);
  }
}

class StringTable {
 public:
  StringTable() {
  }

  void Add(const std::string& str) {
    table_.insert(str);
  }

  void Add(const char* str) {
    table_.insert(str);
  }

  size_t IndexOf(const char* s) const {
    auto it = table_.find(s);
    if (it == table_.end()) {
      LOG(FATAL) << "IndexOf(\"" << s << "\") failed";
    }
    return std::distance(table_.begin(), it);
  }

  size_t Size() const {
    return table_.size();
  }

  void WriteTo(std::vector<uint8_t>& bytes) const {
    for (const std::string& str : table_) {
      const char* s = str.c_str();
      size_t s_len = CountModifiedUtf8Chars(s);
      std::unique_ptr<uint16_t> s_utf16(new uint16_t[s_len]);
      ConvertModifiedUtf8ToUtf16(s_utf16.get(), s);
      JDWP::AppendUtf16BE(bytes, s_utf16.get(), s_len);
    }
  }

 private:
  std::set<std::string> table_;
  DISALLOW_COPY_AND_ASSIGN(StringTable);
};

static const char* GetMethodSourceFile(mirror::ArtMethod* method)
    SHARED_LOCKS_REQUIRED(Locks::mutator_lock_) {
  DCHECK(method != nullptr);
  const char* source_file = method->GetDeclaringClassSourceFile();
  return (source_file != nullptr) ? source_file : "";
}

/*
 * The data we send to DDMS contains everything we have recorded.
 *
 * Message header (all values big-endian):
 * (1b) message header len (to allow future expansion); includes itself
 * (1b) entry header len
 * (1b) stack frame len
 * (2b) number of entries
 * (4b) offset to string table from start of message
 * (2b) number of class name strings
 * (2b) number of method name strings
 * (2b) number of source file name strings
 * For each entry:
 *   (4b) total allocation size
 *   (2b) thread id
 *   (2b) allocated object's class name index
 *   (1b) stack depth
 *   For each stack frame:
 *     (2b) method's class name
 *     (2b) method name
 *     (2b) method source file
 *     (2b) line number, clipped to 32767; -2 if native; -1 if no source
 * (xb) class name strings
 * (xb) method name strings
 * (xb) source file strings
 *
 * As with other DDM traffic, strings are sent as a 4-byte length
 * followed by UTF-16 data.
 *
 * We send up 16-bit unsigned indexes into string tables.  In theory there
 * can be (kMaxAllocRecordStackDepth * alloc_record_max_) unique strings in
 * each table, but in practice there should be far fewer.
 *
 * The chief reason for using a string table here is to keep the size of
 * the DDMS message to a minimum.  This is partly to make the protocol
 * efficient, but also because we have to form the whole thing up all at
 * once in a memory buffer.
 *
 * We use separate string tables for class names, method names, and source
 * files to keep the indexes small.  There will generally be no overlap
 * between the contents of these tables.
 */
jbyteArray Dbg::GetRecentAllocations() {
  if (false) {
    DumpRecentAllocations();
  }

  Thread* self = Thread::Current();
  std::vector<uint8_t> bytes;
  {
    MutexLock mu(self, *Locks::alloc_tracker_lock_);
    //
    // Part 1: generate string tables.
    //
    StringTable class_names;
    StringTable method_names;
    StringTable filenames;

    const uint16_t capped_count = CappedAllocRecordCount(Dbg::alloc_record_count_);
    uint16_t count = capped_count;
    size_t idx = HeadIndex();
    while (count--) {
      AllocRecord* record = &recent_allocation_records_[idx];
      std::string temp;
      class_names.Add(record->Type()->GetDescriptor(&temp));
      for (size_t i = 0; i < kMaxAllocRecordStackDepth; i++) {
        mirror::ArtMethod* m = record->StackElement(i)->Method();
        if (m != nullptr) {
          class_names.Add(m->GetDeclaringClassDescriptor());
          method_names.Add(m->GetName());
          filenames.Add(GetMethodSourceFile(m));
        }
      }

      idx = (idx + 1) & (alloc_record_max_ - 1);
    }

    LOG(INFO) << "allocation records: " << capped_count;

    //
    // Part 2: Generate the output and store it in the buffer.
    //

    // (1b) message header len (to allow future expansion); includes itself
    // (1b) entry header len
    // (1b) stack frame len
    const int kMessageHeaderLen = 15;
    const int kEntryHeaderLen = 9;
    const int kStackFrameLen = 8;
    JDWP::Append1BE(bytes, kMessageHeaderLen);
    JDWP::Append1BE(bytes, kEntryHeaderLen);
    JDWP::Append1BE(bytes, kStackFrameLen);

    // (2b) number of entries
    // (4b) offset to string table from start of message
    // (2b) number of class name strings
    // (2b) number of method name strings
    // (2b) number of source file name strings
    JDWP::Append2BE(bytes, capped_count);
    size_t string_table_offset = bytes.size();
    JDWP::Append4BE(bytes, 0);  // We'll patch this later...
    JDWP::Append2BE(bytes, class_names.Size());
    JDWP::Append2BE(bytes, method_names.Size());
    JDWP::Append2BE(bytes, filenames.Size());

    idx = HeadIndex();
    std::string temp;
    for (count = capped_count; count != 0; --count) {
      // For each entry:
      // (4b) total allocation size
      // (2b) thread id
      // (2b) allocated object's class name index
      // (1b) stack depth
      AllocRecord* record = &recent_allocation_records_[idx];
      size_t stack_depth = record->GetDepth();
      size_t allocated_object_class_name_index =
          class_names.IndexOf(record->Type()->GetDescriptor(&temp));
      JDWP::Append4BE(bytes, record->ByteCount());
      JDWP::Append2BE(bytes, record->ThinLockId());
      JDWP::Append2BE(bytes, allocated_object_class_name_index);
      JDWP::Append1BE(bytes, stack_depth);

      for (size_t stack_frame = 0; stack_frame < stack_depth; ++stack_frame) {
        // For each stack frame:
        // (2b) method's class name
        // (2b) method name
        // (2b) method source file
        // (2b) line number, clipped to 32767; -2 if native; -1 if no source
        mirror::ArtMethod* m = record->StackElement(stack_frame)->Method();
        size_t class_name_index = class_names.IndexOf(m->GetDeclaringClassDescriptor());
        size_t method_name_index = method_names.IndexOf(m->GetName());
        size_t file_name_index = filenames.IndexOf(GetMethodSourceFile(m));
        JDWP::Append2BE(bytes, class_name_index);
        JDWP::Append2BE(bytes, method_name_index);
        JDWP::Append2BE(bytes, file_name_index);
        JDWP::Append2BE(bytes, record->StackElement(stack_frame)->LineNumber());
      }
      idx = (idx + 1) & (alloc_record_max_ - 1);
    }

    // (xb) class name strings
    // (xb) method name strings
    // (xb) source file strings
    JDWP::Set4BE(&bytes[string_table_offset], bytes.size());
    class_names.WriteTo(bytes);
    method_names.WriteTo(bytes);
    filenames.WriteTo(bytes);
  }
  JNIEnv* env = self->GetJniEnv();
  jbyteArray result = env->NewByteArray(bytes.size());
  if (result != nullptr) {
    env->SetByteArrayRegion(result, 0, bytes.size(), reinterpret_cast<const jbyte*>(&bytes[0]));
  }
  return result;
}

mirror::ArtMethod* DeoptimizationRequest::Method() const {
  ScopedObjectAccessUnchecked soa(Thread::Current());
  return soa.DecodeMethod(method_);
}

void DeoptimizationRequest::SetMethod(mirror::ArtMethod* m) {
  ScopedObjectAccessUnchecked soa(Thread::Current());
  method_ = soa.EncodeMethod(m);
}

}  // namespace art<|MERGE_RESOLUTION|>--- conflicted
+++ resolved
@@ -1886,16 +1886,13 @@
   return SetFieldValueImpl(0, field_id, value, width, true);
 }
 
-<<<<<<< HEAD
-std::string Dbg::StringToUtf8(JDWP::ObjectId string_id) {
+JDWP::JdwpError Dbg::StringToUtf8(JDWP::ObjectId string_id, std::string* str) {
   JDWP::JdwpError error;
-  mirror::String* s = gRegistry->Get<mirror::String*>(string_id, &error);
-  CHECK(s != nullptr) << error;
-  return s->ToModifiedUtf8();
-=======
-JDWP::JdwpError Dbg::StringToUtf8(JDWP::ObjectId string_id, std::string* str) {
-  mirror::Object* obj = gRegistry->Get<mirror::Object*>(string_id);
-  if (obj == nullptr || obj == ObjectRegistry::kInvalidObject) {
+  mirror::Object* obj = gRegistry->Get<mirror::Object*>(string_id, &error);
+  if (error != JDWP::ERR_NONE) {
+    return error;
+  }
+  if (obj == nullptr) {
     return JDWP::ERR_INVALID_OBJECT;
   }
   {
@@ -1908,7 +1905,6 @@
   }
   *str = obj->AsString()->ToModifiedUtf8();
   return JDWP::ERR_NONE;
->>>>>>> 293f3248
 }
 
 void Dbg::OutputJValue(JDWP::JdwpTag tag, const JValue* return_value, JDWP::ExpandBuf* pReply) {
