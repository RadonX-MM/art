/*
 * Copyright (C) 2011 The Android Open Source Project
 *
 * Licensed under the Apache License, Version 2.0 (the "License");
 * you may not use this file except in compliance with the License.
 * You may obtain a copy of the License at
 *
 *      http://www.apache.org/licenses/LICENSE-2.0
 *
 * Unless required by applicable law or agreed to in writing, software
 * distributed under the License is distributed on an "AS IS" BASIS,
 * WITHOUT WARRANTIES OR CONDITIONS OF ANY KIND, either express or implied.
 * See the License for the specific language governing permissions and
 * limitations under the License.
 */

#ifndef ART_RUNTIME_MIRROR_CLASS_INL_H_
#define ART_RUNTIME_MIRROR_CLASS_INL_H_

#include "class.h"

#include "art_field-inl.h"
#include "art_method.h"
#include "art_method-inl.h"
#include "class_loader.h"
#include "common_throws.h"
#include "dex_cache.h"
#include "dex_file.h"
#include "gc/heap-inl.h"
#include "iftable.h"
#include "length_prefixed_array.h"
#include "object_array-inl.h"
#include "read_barrier-inl.h"
#include "reference-inl.h"
#include "runtime.h"
#include "string.h"
#include "utils.h"

namespace art {
namespace mirror {

template<VerifyObjectFlags kVerifyFlags, ReadBarrierOption kReadBarrierOption>
inline uint32_t Class::GetObjectSize() {
  // Note: Extra parentheses to avoid the comma being interpreted as macro parameter separator.
  DCHECK((!IsVariableSize<kVerifyFlags, kReadBarrierOption>())) << " class=" << PrettyTypeOf(this);
  return GetField32(ObjectSizeOffset());
}

inline Class* Class::GetSuperClass() {
  // Can only get super class for loaded classes (hack for when runtime is
  // initializing)
  DCHECK(IsLoaded() || IsErroneous() || !Runtime::Current()->IsStarted()) << IsLoaded();
  return GetFieldObject<Class>(OFFSET_OF_OBJECT_MEMBER(Class, super_class_));
}

inline ClassLoader* Class::GetClassLoader() {
  return GetFieldObject<ClassLoader>(OFFSET_OF_OBJECT_MEMBER(Class, class_loader_));
}

template<VerifyObjectFlags kVerifyFlags>
inline DexCache* Class::GetDexCache() {
  return GetFieldObject<DexCache, kVerifyFlags>(OFFSET_OF_OBJECT_MEMBER(Class, dex_cache_));
}

inline LengthPrefixedArray<ArtMethod>* Class::GetDirectMethodsPtr() {
  DCHECK(IsLoaded() || IsErroneous());
  return GetDirectMethodsPtrUnchecked();
}

inline LengthPrefixedArray<ArtMethod>* Class::GetDirectMethodsPtrUnchecked() {
  return reinterpret_cast<LengthPrefixedArray<ArtMethod>*>(
      GetField64(OFFSET_OF_OBJECT_MEMBER(Class, direct_methods_)));
}

inline LengthPrefixedArray<ArtMethod>* Class::GetVirtualMethodsPtrUnchecked() {
  return reinterpret_cast<LengthPrefixedArray<ArtMethod>*>(
      GetField64(OFFSET_OF_OBJECT_MEMBER(Class, virtual_methods_)));
}

inline void Class::SetDirectMethodsPtr(LengthPrefixedArray<ArtMethod>* new_direct_methods) {
  DCHECK(GetDirectMethodsPtrUnchecked() == nullptr);
  SetDirectMethodsPtrUnchecked(new_direct_methods);
}

inline void Class::SetDirectMethodsPtrUnchecked(
    LengthPrefixedArray<ArtMethod>* new_direct_methods) {
  SetField64<false>(OFFSET_OF_OBJECT_MEMBER(Class, direct_methods_),
                    reinterpret_cast<uint64_t>(new_direct_methods));
}

inline ArtMethod* Class::GetDirectMethodUnchecked(size_t i, size_t pointer_size) {
  CheckPointerSize(pointer_size);
  auto* methods = GetDirectMethodsPtrUnchecked();
  DCHECK(methods != nullptr);
  return &methods->At(i,
                      ArtMethod::Size(pointer_size),
                      ArtMethod::Alignment(pointer_size));
}

inline ArtMethod* Class::GetDirectMethod(size_t i, size_t pointer_size) {
  CheckPointerSize(pointer_size);
  auto* methods = GetDirectMethodsPtr();
  DCHECK(methods != nullptr);
  return &methods->At(i,
                      ArtMethod::Size(pointer_size),
                      ArtMethod::Alignment(pointer_size));
}

template<VerifyObjectFlags kVerifyFlags>
inline LengthPrefixedArray<ArtMethod>* Class::GetVirtualMethodsPtr() {
  DCHECK(IsLoaded<kVerifyFlags>() || IsErroneous<kVerifyFlags>());
  return GetVirtualMethodsPtrUnchecked();
}

inline void Class::SetVirtualMethodsPtr(LengthPrefixedArray<ArtMethod>* new_virtual_methods) {
  // TODO: we reassign virtual methods to grow the table for miranda
  // methods.. they should really just be assigned once.
  SetField64<false>(OFFSET_OF_OBJECT_MEMBER(Class, virtual_methods_),
                    reinterpret_cast<uint64_t>(new_virtual_methods));
}

template<VerifyObjectFlags kVerifyFlags>
inline ArtMethod* Class::GetVirtualMethod(size_t i, size_t pointer_size) {
  CheckPointerSize(pointer_size);
  DCHECK(IsResolved<kVerifyFlags>() || IsErroneous<kVerifyFlags>())
      << PrettyClass(this) << " status=" << GetStatus();
  return GetVirtualMethodUnchecked(i, pointer_size);
}

inline ArtMethod* Class::GetVirtualMethodDuringLinking(size_t i, size_t pointer_size) {
  CheckPointerSize(pointer_size);
  DCHECK(IsLoaded() || IsErroneous());
  return GetVirtualMethodUnchecked(i, pointer_size);
}

inline ArtMethod* Class::GetVirtualMethodUnchecked(size_t i, size_t pointer_size) {
  CheckPointerSize(pointer_size);
  LengthPrefixedArray<ArtMethod>* methods = GetVirtualMethodsPtrUnchecked();
  DCHECK(methods != nullptr);
  return &methods->At(i,
                      ArtMethod::Size(pointer_size),
                      ArtMethod::Alignment(pointer_size));
}

inline PointerArray* Class::GetVTable() {
  DCHECK(IsResolved() || IsErroneous());
  return GetFieldObject<PointerArray>(OFFSET_OF_OBJECT_MEMBER(Class, vtable_));
}

inline PointerArray* Class::GetVTableDuringLinking() {
  DCHECK(IsLoaded() || IsErroneous());
  return GetFieldObject<PointerArray>(OFFSET_OF_OBJECT_MEMBER(Class, vtable_));
}

inline void Class::SetVTable(PointerArray* new_vtable) {
  SetFieldObject<false>(OFFSET_OF_OBJECT_MEMBER(Class, vtable_), new_vtable);
}

inline MemberOffset Class::EmbeddedImTableEntryOffset(uint32_t i, size_t pointer_size) {
  DCHECK_LT(i, kImtSize);
  return MemberOffset(
      EmbeddedImTableOffset(pointer_size).Uint32Value() + i * ImTableEntrySize(pointer_size));
}

inline ArtMethod* Class::GetEmbeddedImTableEntry(uint32_t i, size_t pointer_size) {
  DCHECK(ShouldHaveEmbeddedImtAndVTable());
  return GetFieldPtrWithSize<ArtMethod*>(
      EmbeddedImTableEntryOffset(i, pointer_size), pointer_size);
}

inline void Class::SetEmbeddedImTableEntry(uint32_t i, ArtMethod* method, size_t pointer_size) {
  DCHECK(ShouldHaveEmbeddedImtAndVTable());
  SetFieldPtrWithSize<false>(EmbeddedImTableEntryOffset(i, pointer_size), method, pointer_size);
}

inline bool Class::HasVTable() {
  return GetVTable() != nullptr || ShouldHaveEmbeddedImtAndVTable();
}

inline int32_t Class::GetVTableLength() {
  if (ShouldHaveEmbeddedImtAndVTable()) {
    return GetEmbeddedVTableLength();
  }
  return GetVTable() != nullptr ? GetVTable()->GetLength() : 0;
}

inline ArtMethod* Class::GetVTableEntry(uint32_t i, size_t pointer_size) {
  if (ShouldHaveEmbeddedImtAndVTable()) {
    return GetEmbeddedVTableEntry(i, pointer_size);
  }
  auto* vtable = GetVTable();
  DCHECK(vtable != nullptr);
  return vtable->GetElementPtrSize<ArtMethod*>(i, pointer_size);
}

inline int32_t Class::GetEmbeddedVTableLength() {
  return GetField32(MemberOffset(EmbeddedVTableLengthOffset()));
}

inline void Class::SetEmbeddedVTableLength(int32_t len) {
  SetField32<false>(MemberOffset(EmbeddedVTableLengthOffset()), len);
}

inline MemberOffset Class::EmbeddedVTableEntryOffset(uint32_t i, size_t pointer_size) {
  return MemberOffset(
      EmbeddedVTableOffset(pointer_size).Uint32Value() + i * VTableEntrySize(pointer_size));
}

inline ArtMethod* Class::GetEmbeddedVTableEntry(uint32_t i, size_t pointer_size) {
  return GetFieldPtrWithSize<ArtMethod*>(EmbeddedVTableEntryOffset(i, pointer_size), pointer_size);
}

inline void Class::SetEmbeddedVTableEntryUnchecked(
    uint32_t i, ArtMethod* method, size_t pointer_size) {
  SetFieldPtrWithSize<false>(EmbeddedVTableEntryOffset(i, pointer_size), method, pointer_size);
}

inline void Class::SetEmbeddedVTableEntry(uint32_t i, ArtMethod* method, size_t pointer_size) {
  auto* vtable = GetVTableDuringLinking();
  CHECK_EQ(method, vtable->GetElementPtrSize<ArtMethod*>(i, pointer_size));
  SetEmbeddedVTableEntryUnchecked(i, method, pointer_size);
}

inline bool Class::Implements(Class* klass) {
  DCHECK(klass != nullptr);
  DCHECK(klass->IsInterface()) << PrettyClass(this);
  // All interfaces implemented directly and by our superclass, and
  // recursively all super-interfaces of those interfaces, are listed
  // in iftable_, so we can just do a linear scan through that.
  int32_t iftable_count = GetIfTableCount();
  IfTable* iftable = GetIfTable();
  for (int32_t i = 0; i < iftable_count; i++) {
    if (iftable->GetInterface(i) == klass) {
      return true;
    }
  }
  return false;
}

// Determine whether "this" is assignable from "src", where both of these
// are array classes.
//
// Consider an array class, e.g. Y[][], where Y is a subclass of X.
//   Y[][]            = Y[][] --> true (identity)
//   X[][]            = Y[][] --> true (element superclass)
//   Y                = Y[][] --> false
//   Y[]              = Y[][] --> false
//   Object           = Y[][] --> true (everything is an object)
//   Object[]         = Y[][] --> true
//   Object[][]       = Y[][] --> true
//   Object[][][]     = Y[][] --> false (too many []s)
//   Serializable     = Y[][] --> true (all arrays are Serializable)
//   Serializable[]   = Y[][] --> true
//   Serializable[][] = Y[][] --> false (unless Y is Serializable)
//
// Don't forget about primitive types.
//   Object[]         = int[] --> false
//
inline bool Class::IsArrayAssignableFromArray(Class* src) {
  DCHECK(IsArrayClass())  << PrettyClass(this);
  DCHECK(src->IsArrayClass()) << PrettyClass(src);
  return GetComponentType()->IsAssignableFrom(src->GetComponentType());
}

inline bool Class::IsAssignableFromArray(Class* src) {
  DCHECK(!IsInterface()) << PrettyClass(this);  // handled first in IsAssignableFrom
  DCHECK(src->IsArrayClass()) << PrettyClass(src);
  if (!IsArrayClass()) {
    // If "this" is not also an array, it must be Object.
    // src's super should be java_lang_Object, since it is an array.
    Class* java_lang_Object = src->GetSuperClass();
    DCHECK(java_lang_Object != nullptr) << PrettyClass(src);
    DCHECK(java_lang_Object->GetSuperClass() == nullptr) << PrettyClass(src);
    return this == java_lang_Object;
  }
  return IsArrayAssignableFromArray(src);
}

template <bool throw_on_failure, bool use_referrers_cache>
inline bool Class::ResolvedFieldAccessTest(Class* access_to, ArtField* field,
                                           uint32_t field_idx, DexCache* dex_cache) {
  DCHECK_EQ(use_referrers_cache, dex_cache == nullptr);
  if (UNLIKELY(!this->CanAccess(access_to))) {
    // The referrer class can't access the field's declaring class but may still be able
    // to access the field if the FieldId specifies an accessible subclass of the declaring
    // class rather than the declaring class itself.
    DexCache* referrer_dex_cache = use_referrers_cache ? this->GetDexCache() : dex_cache;
    uint32_t class_idx = referrer_dex_cache->GetDexFile()->GetFieldId(field_idx).class_idx_;
    // The referenced class has already been resolved with the field, get it from the dex cache.
    Class* dex_access_to = referrer_dex_cache->GetResolvedType(class_idx);
    DCHECK(dex_access_to != nullptr);
    if (UNLIKELY(!this->CanAccess(dex_access_to))) {
      if (throw_on_failure) {
        ThrowIllegalAccessErrorClass(this, dex_access_to);
      }
      return false;
    }
    DCHECK_EQ(this->CanAccessMember(access_to, field->GetAccessFlags()),
              this->CanAccessMember(dex_access_to, field->GetAccessFlags()));
  }
  if (LIKELY(this->CanAccessMember(access_to, field->GetAccessFlags()))) {
    return true;
  }
  if (throw_on_failure) {
    ThrowIllegalAccessErrorField(this, field);
  }
  return false;
}

template <bool throw_on_failure, bool use_referrers_cache, InvokeType throw_invoke_type>
inline bool Class::ResolvedMethodAccessTest(Class* access_to, ArtMethod* method,
                                            uint32_t method_idx, DexCache* dex_cache) {
  static_assert(throw_on_failure || throw_invoke_type == kStatic, "Non-default throw invoke type");
  DCHECK_EQ(use_referrers_cache, dex_cache == nullptr);
  if (UNLIKELY(!this->CanAccess(access_to))) {
    // The referrer class can't access the method's declaring class but may still be able
    // to access the method if the MethodId specifies an accessible subclass of the declaring
    // class rather than the declaring class itself.
    DexCache* referrer_dex_cache = use_referrers_cache ? this->GetDexCache() : dex_cache;
    uint32_t class_idx = referrer_dex_cache->GetDexFile()->GetMethodId(method_idx).class_idx_;
    // The referenced class has already been resolved with the method, get it from the dex cache.
    Class* dex_access_to = referrer_dex_cache->GetResolvedType(class_idx);
    DCHECK(dex_access_to != nullptr);
    if (UNLIKELY(!this->CanAccess(dex_access_to))) {
      if (throw_on_failure) {
        ThrowIllegalAccessErrorClassForMethodDispatch(this, dex_access_to,
                                                      method, throw_invoke_type);
      }
      return false;
    }
    DCHECK_EQ(this->CanAccessMember(access_to, method->GetAccessFlags()),
              this->CanAccessMember(dex_access_to, method->GetAccessFlags()));
  }
  if (LIKELY(this->CanAccessMember(access_to, method->GetAccessFlags()))) {
    return true;
  }
  if (throw_on_failure) {
    ThrowIllegalAccessErrorMethod(this, method);
  }
  return false;
}

inline bool Class::CanAccessResolvedField(Class* access_to, ArtField* field,
                                          DexCache* dex_cache, uint32_t field_idx) {
  return ResolvedFieldAccessTest<false, false>(access_to, field, field_idx, dex_cache);
}

inline bool Class::CheckResolvedFieldAccess(Class* access_to, ArtField* field,
                                            uint32_t field_idx) {
  return ResolvedFieldAccessTest<true, true>(access_to, field, field_idx, nullptr);
}

inline bool Class::CanAccessResolvedMethod(Class* access_to, ArtMethod* method,
                                           DexCache* dex_cache, uint32_t method_idx) {
  return ResolvedMethodAccessTest<false, false, kStatic>(access_to, method, method_idx, dex_cache);
}

template <InvokeType throw_invoke_type>
inline bool Class::CheckResolvedMethodAccess(Class* access_to, ArtMethod* method,
                                             uint32_t method_idx) {
  return ResolvedMethodAccessTest<true, true, throw_invoke_type>(access_to, method, method_idx,
                                                                 nullptr);
}

inline bool Class::IsSubClass(Class* klass) {
  DCHECK(!IsInterface()) << PrettyClass(this);
  DCHECK(!IsArrayClass()) << PrettyClass(this);
  Class* current = this;
  do {
    if (current == klass) {
      return true;
    }
    current = current->GetSuperClass();
  } while (current != nullptr);
  return false;
}

inline ArtMethod* Class::FindVirtualMethodForInterface(ArtMethod* method, size_t pointer_size) {
  Class* declaring_class = method->GetDeclaringClass();
  DCHECK(declaring_class != nullptr) << PrettyClass(this);
  DCHECK(declaring_class->IsInterface()) << PrettyMethod(method);
  // TODO cache to improve lookup speed
  const int32_t iftable_count = GetIfTableCount();
  IfTable* iftable = GetIfTable();
  for (int32_t i = 0; i < iftable_count; i++) {
    if (iftable->GetInterface(i) == declaring_class) {
      return iftable->GetMethodArray(i)->GetElementPtrSize<ArtMethod*>(
          method->GetMethodIndex(), pointer_size);
    }
  }
  return nullptr;
}

inline ArtMethod* Class::FindVirtualMethodForVirtual(ArtMethod* method, size_t pointer_size) {
  // Only miranda or default methods may come from interfaces and be used as a virtual.
  DCHECK(!method->GetDeclaringClass()->IsInterface() || method->IsDefault() || method->IsMiranda());
  // The argument method may from a super class.
  // Use the index to a potentially overridden one for this instance's class.
  return GetVTableEntry(method->GetMethodIndex(), pointer_size);
}

inline ArtMethod* Class::FindVirtualMethodForSuper(ArtMethod* method, size_t pointer_size) {
  DCHECK(!method->GetDeclaringClass()->IsInterface());
  return GetSuperClass()->GetVTableEntry(method->GetMethodIndex(), pointer_size);
}

inline ArtMethod* Class::FindVirtualMethodForVirtualOrInterface(ArtMethod* method,
                                                                size_t pointer_size) {
  if (method->IsDirect()) {
    return method;
  }
  if (method->GetDeclaringClass()->IsInterface() && !method->IsMiranda()) {
    return FindVirtualMethodForInterface(method, pointer_size);
  }
  return FindVirtualMethodForVirtual(method, pointer_size);
}

inline IfTable* Class::GetIfTable() {
  return GetFieldObject<IfTable>(OFFSET_OF_OBJECT_MEMBER(Class, iftable_));
}

inline int32_t Class::GetIfTableCount() {
  IfTable* iftable = GetIfTable();
  if (iftable == nullptr) {
    return 0;
  }
  return iftable->Count();
}

inline void Class::SetIfTable(IfTable* new_iftable) {
  SetFieldObject<false>(OFFSET_OF_OBJECT_MEMBER(Class, iftable_), new_iftable);
}

inline LengthPrefixedArray<ArtField>* Class::GetIFieldsPtr() {
  DCHECK(IsLoaded() || IsErroneous());
  return GetFieldPtr<LengthPrefixedArray<ArtField>*>(OFFSET_OF_OBJECT_MEMBER(Class, ifields_));
}

inline MemberOffset Class::GetFirstReferenceInstanceFieldOffset() {
  Class* super_class = GetSuperClass();
  return (super_class != nullptr)
      ? MemberOffset(RoundUp(super_class->GetObjectSize(),
                             sizeof(mirror::HeapReference<mirror::Object>)))
      : ClassOffset();
}

inline MemberOffset Class::GetFirstReferenceStaticFieldOffset(size_t pointer_size) {
  DCHECK(IsResolved());
  uint32_t base = sizeof(mirror::Class);  // Static fields come after the class.
  if (ShouldHaveEmbeddedImtAndVTable()) {
    // Static fields come after the embedded tables.
    base = mirror::Class::ComputeClassSize(
        true, GetEmbeddedVTableLength(), 0, 0, 0, 0, 0, pointer_size);
  }
  return MemberOffset(base);
}

inline MemberOffset Class::GetFirstReferenceStaticFieldOffsetDuringLinking(size_t pointer_size) {
  DCHECK(IsLoaded());
  uint32_t base = sizeof(mirror::Class);  // Static fields come after the class.
  if (ShouldHaveEmbeddedImtAndVTable()) {
    // Static fields come after the embedded tables.
    base = mirror::Class::ComputeClassSize(true, GetVTableDuringLinking()->GetLength(),
                                           0, 0, 0, 0, 0, pointer_size);
  }
  return MemberOffset(base);
}

inline void Class::SetIFieldsPtr(LengthPrefixedArray<ArtField>* new_ifields) {
  DCHECK(GetIFieldsPtrUnchecked() == nullptr);
  return SetFieldPtr<false>(OFFSET_OF_OBJECT_MEMBER(Class, ifields_), new_ifields);
}

inline void Class::SetIFieldsPtrUnchecked(LengthPrefixedArray<ArtField>* new_ifields) {
  SetFieldPtr<false, true, kVerifyNone>(OFFSET_OF_OBJECT_MEMBER(Class, ifields_), new_ifields);
}

inline LengthPrefixedArray<ArtField>* Class::GetSFieldsPtrUnchecked() {
  return GetFieldPtr<LengthPrefixedArray<ArtField>*>(OFFSET_OF_OBJECT_MEMBER(Class, sfields_));
}

inline LengthPrefixedArray<ArtField>* Class::GetIFieldsPtrUnchecked() {
  return GetFieldPtr<LengthPrefixedArray<ArtField>*>(OFFSET_OF_OBJECT_MEMBER(Class, ifields_));
}

inline LengthPrefixedArray<ArtField>* Class::GetSFieldsPtr() {
  DCHECK(IsLoaded() || IsErroneous()) << GetStatus();
  return GetSFieldsPtrUnchecked();
}

inline void Class::SetSFieldsPtr(LengthPrefixedArray<ArtField>* new_sfields) {
  DCHECK((IsRetired() && new_sfields == nullptr) ||
         GetFieldPtr<ArtField*>(OFFSET_OF_OBJECT_MEMBER(Class, sfields_)) == nullptr);
  SetFieldPtr<false>(OFFSET_OF_OBJECT_MEMBER(Class, sfields_), new_sfields);
}

inline void Class::SetSFieldsPtrUnchecked(LengthPrefixedArray<ArtField>* new_sfields) {
  SetFieldPtr<false, true, kVerifyNone>(OFFSET_OF_OBJECT_MEMBER(Class, sfields_), new_sfields);
}

inline ArtField* Class::GetStaticField(uint32_t i) {
  return &GetSFieldsPtr()->At(i);
}

inline ArtField* Class::GetInstanceField(uint32_t i) {
  return &GetIFieldsPtr()->At(i);
}

template<VerifyObjectFlags kVerifyFlags>
inline uint32_t Class::GetReferenceInstanceOffsets() {
  DCHECK(IsResolved<kVerifyFlags>() || IsErroneous<kVerifyFlags>());
  return GetField32<kVerifyFlags>(OFFSET_OF_OBJECT_MEMBER(Class, reference_instance_offsets_));
}

inline void Class::SetClinitThreadId(pid_t new_clinit_thread_id) {
  if (Runtime::Current()->IsActiveTransaction()) {
    SetField32<true>(OFFSET_OF_OBJECT_MEMBER(Class, clinit_thread_id_), new_clinit_thread_id);
  } else {
    SetField32<false>(OFFSET_OF_OBJECT_MEMBER(Class, clinit_thread_id_), new_clinit_thread_id);
  }
}

template<VerifyObjectFlags kVerifyFlags>
inline uint32_t Class::GetAccessFlags() {
  // Check class is loaded/retired or this is java.lang.String that has a
  // circularity issue during loading the names of its members
  DCHECK(IsIdxLoaded<kVerifyFlags>() || IsRetired<kVerifyFlags>() ||
         IsErroneous<static_cast<VerifyObjectFlags>(kVerifyFlags & ~kVerifyThis)>() ||
         this == String::GetJavaLangString())
      << "IsIdxLoaded=" << IsIdxLoaded<kVerifyFlags>()
      << " IsRetired=" << IsRetired<kVerifyFlags>()
      << " IsErroneous=" <<
          IsErroneous<static_cast<VerifyObjectFlags>(kVerifyFlags & ~kVerifyThis)>()
      << " IsString=" << (this == String::GetJavaLangString())
      << " descriptor=" << PrettyDescriptor(this);
  return GetField32<kVerifyFlags>(AccessFlagsOffset());
}

inline String* Class::GetName() {
  return GetFieldObject<String>(OFFSET_OF_OBJECT_MEMBER(Class, name_));
}

inline void Class::SetName(String* name) {
  if (Runtime::Current()->IsActiveTransaction()) {
    SetFieldObject<true>(OFFSET_OF_OBJECT_MEMBER(Class, name_), name);
  } else {
    SetFieldObject<false>(OFFSET_OF_OBJECT_MEMBER(Class, name_), name);
  }
}

template<VerifyObjectFlags kVerifyFlags>
inline Primitive::Type Class::GetPrimitiveType() {
  static_assert(sizeof(Primitive::Type) == sizeof(int32_t),
                "art::Primitive::Type and int32_t have different sizes.");
  int32_t v32 = GetField32<kVerifyFlags>(OFFSET_OF_OBJECT_MEMBER(Class, primitive_type_));
  Primitive::Type type = static_cast<Primitive::Type>(v32 & 0xFFFF);
  DCHECK_EQ(static_cast<size_t>(v32 >> 16), Primitive::ComponentSizeShift(type));
  return type;
}

template<VerifyObjectFlags kVerifyFlags>
inline size_t Class::GetPrimitiveTypeSizeShift() {
  static_assert(sizeof(Primitive::Type) == sizeof(int32_t),
                "art::Primitive::Type and int32_t have different sizes.");
  int32_t v32 = GetField32<kVerifyFlags>(OFFSET_OF_OBJECT_MEMBER(Class, primitive_type_));
  size_t size_shift = static_cast<Primitive::Type>(v32 >> 16);
  DCHECK_EQ(size_shift, Primitive::ComponentSizeShift(static_cast<Primitive::Type>(v32 & 0xFFFF)));
  return size_shift;
}

inline void Class::CheckObjectAlloc() {
  DCHECK(!IsArrayClass())
      << PrettyClass(this)
      << "A array shouldn't be allocated through this "
      << "as it requires a pre-fence visitor that sets the class size.";
  DCHECK(!IsClassClass())
      << PrettyClass(this)
      << "A class object shouldn't be allocated through this "
      << "as it requires a pre-fence visitor that sets the class size.";
  DCHECK(!IsStringClass())
      << PrettyClass(this)
      << "A string shouldn't be allocated through this "
      << "as it requires a pre-fence visitor that sets the class size.";
  DCHECK(IsInstantiable()) << PrettyClass(this);
  // TODO: decide whether we want this check. It currently fails during bootstrap.
  // DCHECK(!Runtime::Current()->IsStarted() || IsInitializing()) << PrettyClass(this);
  DCHECK_GE(this->object_size_, sizeof(Object));
}

template<bool kIsInstrumented, bool kCheckAddFinalizer>
inline Object* Class::Alloc(Thread* self, gc::AllocatorType allocator_type) {
  CheckObjectAlloc();
  gc::Heap* heap = Runtime::Current()->GetHeap();
  const bool add_finalizer = kCheckAddFinalizer && IsFinalizable();
  if (!kCheckAddFinalizer) {
    DCHECK(!IsFinalizable());
  }
  mirror::Object* obj =
      heap->AllocObjectWithAllocator<kIsInstrumented, false>(self, this, this->object_size_,
                                                             allocator_type, VoidFunctor());
  if (add_finalizer && LIKELY(obj != nullptr)) {
    heap->AddFinalizerReference(self, &obj);
    if (UNLIKELY(self->IsExceptionPending())) {
      // Failed to allocate finalizer reference, it means that the whole allocation failed.
      obj = nullptr;
    }
  }
  return obj;
}

inline Object* Class::AllocObject(Thread* self) {
  return Alloc<true>(self, Runtime::Current()->GetHeap()->GetCurrentAllocator());
}

inline Object* Class::AllocNonMovableObject(Thread* self) {
  return Alloc<true>(self, Runtime::Current()->GetHeap()->GetCurrentNonMovingAllocator());
}

inline uint32_t Class::ComputeClassSize(bool has_embedded_tables,
                                        uint32_t num_vtable_entries,
                                        uint32_t num_8bit_static_fields,
                                        uint32_t num_16bit_static_fields,
                                        uint32_t num_32bit_static_fields,
                                        uint32_t num_64bit_static_fields,
                                        uint32_t num_ref_static_fields,
                                        size_t pointer_size) {
  // Space used by java.lang.Class and its instance fields.
  uint32_t size = sizeof(Class);
  // Space used by embedded tables.
  if (has_embedded_tables) {
    const uint32_t embedded_imt_size = kImtSize * ImTableEntrySize(pointer_size);
    const uint32_t embedded_vtable_size = num_vtable_entries * VTableEntrySize(pointer_size);
    size = RoundUp(size + sizeof(uint32_t) /* embedded vtable len */, pointer_size) +
        embedded_imt_size + embedded_vtable_size;
  }

  // Space used by reference statics.
  size += num_ref_static_fields * sizeof(HeapReference<Object>);
  if (!IsAligned<8>(size) && num_64bit_static_fields > 0) {
    uint32_t gap = 8 - (size & 0x7);
    size += gap;  // will be padded
    // Shuffle 4-byte fields forward.
    while (gap >= sizeof(uint32_t) && num_32bit_static_fields != 0) {
      --num_32bit_static_fields;
      gap -= sizeof(uint32_t);
    }
    // Shuffle 2-byte fields forward.
    while (gap >= sizeof(uint16_t) && num_16bit_static_fields != 0) {
      --num_16bit_static_fields;
      gap -= sizeof(uint16_t);
    }
    // Shuffle byte fields forward.
    while (gap >= sizeof(uint8_t) && num_8bit_static_fields != 0) {
      --num_8bit_static_fields;
      gap -= sizeof(uint8_t);
    }
  }
  // Guaranteed to be at least 4 byte aligned. No need for further alignments.
  // Space used for primitive static fields.
  size += num_8bit_static_fields * sizeof(uint8_t) + num_16bit_static_fields * sizeof(uint16_t) +
      num_32bit_static_fields * sizeof(uint32_t) + num_64bit_static_fields * sizeof(uint64_t);
  return size;
}

template <typename Visitor>
inline void Class::VisitReferences(mirror::Class* klass, const Visitor& visitor) {
  VisitInstanceFieldsReferences(klass, visitor);
  // Right after a class is allocated, but not yet loaded
  // (kStatusNotReady, see ClassLinker::LoadClass()), GC may find it
  // and scan it. IsTemp() may call Class::GetAccessFlags() but may
  // fail in the DCHECK in Class::GetAccessFlags() because the class
  // status is kStatusNotReady. To avoid it, rely on IsResolved()
  // only. This is fine because a temp class never goes into the
  // kStatusResolved state.
  if (IsResolved()) {
    // Temp classes don't ever populate imt/vtable or static fields and they are not even
    // allocated with the right size for those. Also, unresolved classes don't have fields
    // linked yet.
    VisitStaticFieldsReferences(this, visitor);
  }
  // Since this class is reachable, we must also visit the associated roots when we scan it.
  VisitNativeRoots(visitor, Runtime::Current()->GetClassLinker()->GetImagePointerSize());
}

template<ReadBarrierOption kReadBarrierOption>
inline bool Class::IsReferenceClass() const {
  return this == Reference::GetJavaLangRefReference<kReadBarrierOption>();
}

template<VerifyObjectFlags kVerifyFlags, ReadBarrierOption kReadBarrierOption>
inline bool Class::IsClassClass() {
  Class* java_lang_Class = GetClass<kVerifyFlags, kReadBarrierOption>()->
      template GetClass<kVerifyFlags, kReadBarrierOption>();
  return this == java_lang_Class;
}

inline const DexFile& Class::GetDexFile() {
  return *GetDexCache()->GetDexFile();
}

inline bool Class::DescriptorEquals(const char* match) {
  if (IsArrayClass()) {
    return match[0] == '[' && GetComponentType()->DescriptorEquals(match + 1);
  } else if (IsPrimitive()) {
    return strcmp(Primitive::Descriptor(GetPrimitiveType()), match) == 0;
  } else if (IsProxyClass()) {
    return ProxyDescriptorEquals(match);
  } else {
    const DexFile& dex_file = GetDexFile();
    const DexFile::TypeId& type_id = dex_file.GetTypeId(GetClassDef()->class_idx_);
    return strcmp(dex_file.GetTypeDescriptor(type_id), match) == 0;
  }
}

inline void Class::AssertInitializedOrInitializingInThread(Thread* self) {
  if (kIsDebugBuild && !IsInitialized()) {
    CHECK(IsInitializing()) << PrettyClass(this) << " is not initializing: " << GetStatus();
    CHECK_EQ(GetClinitThreadId(), self->GetTid()) << PrettyClass(this)
                                                  << " is initializing in a different thread";
  }
}

inline ObjectArray<Class>* Class::GetInterfaces() {
  CHECK(IsProxyClass());
  // First static field.
  auto* field = GetStaticField(0);
  DCHECK_STREQ(field->GetName(), "interfaces");
  MemberOffset field_offset = field->GetOffset();
  return GetFieldObject<ObjectArray<Class>>(field_offset);
}

inline ObjectArray<ObjectArray<Class>>* Class::GetThrows() {
  CHECK(IsProxyClass());
  // Second static field.
  auto* field = GetStaticField(1);
  DCHECK_STREQ(field->GetName(), "throws");
  MemberOffset field_offset = field->GetOffset();
  return GetFieldObject<ObjectArray<ObjectArray<Class>>>(field_offset);
}

inline MemberOffset Class::GetDisableIntrinsicFlagOffset() {
  CHECK(IsReferenceClass());
  // First static field
  auto* field = GetStaticField(0);
  DCHECK_STREQ(field->GetName(), "disableIntrinsic");
  return field->GetOffset();
}

inline MemberOffset Class::GetSlowPathFlagOffset() {
  CHECK(IsReferenceClass());
  // Second static field
  auto* field = GetStaticField(1);
  DCHECK_STREQ(field->GetName(), "slowPathEnabled");
  return field->GetOffset();
}

inline bool Class::GetSlowPathEnabled() {
  return GetFieldBoolean(GetSlowPathFlagOffset());
}

inline void Class::SetSlowPath(bool enabled) {
  SetFieldBoolean<false, false>(GetSlowPathFlagOffset(), enabled);
}

inline void Class::InitializeClassVisitor::operator()(
    mirror::Object* obj, size_t usable_size) const {
  DCHECK_LE(class_size_, usable_size);
  // Avoid AsClass as object is not yet in live bitmap or allocation stack.
  mirror::Class* klass = down_cast<mirror::Class*>(obj);
  // DCHECK(klass->IsClass());
  klass->SetClassSize(class_size_);
  klass->SetPrimitiveType(Primitive::kPrimNot);  // Default to not being primitive.
  klass->SetDexClassDefIndex(DexFile::kDexNoIndex16);  // Default to no valid class def index.
  klass->SetDexTypeIndex(DexFile::kDexNoIndex16);  // Default to no valid type index.
}

inline void Class::SetAccessFlags(uint32_t new_access_flags) {
  // Called inside a transaction when setting pre-verified flag during boot image compilation.
  if (Runtime::Current()->IsActiveTransaction()) {
    SetField32<true>(AccessFlagsOffset(), new_access_flags);
  } else {
    SetField32<false>(AccessFlagsOffset(), new_access_flags);
  }
}

inline void Class::SetClassFlags(uint32_t new_flags) {
  if (Runtime::Current()->IsActiveTransaction()) {
    SetField32<true>(OFFSET_OF_OBJECT_MEMBER(Class, class_flags_), new_flags);
  } else {
    SetField32<false>(OFFSET_OF_OBJECT_MEMBER(Class, class_flags_), new_flags);
  }
}

inline uint32_t Class::NumDirectInterfaces() {
  if (IsPrimitive()) {
    return 0;
  } else if (IsArrayClass()) {
    return 2;
  } else if (IsProxyClass()) {
    mirror::ObjectArray<mirror::Class>* interfaces = GetInterfaces();
    return interfaces != nullptr ? interfaces->GetLength() : 0;
  } else {
    const DexFile::TypeList* interfaces = GetInterfaceTypeList();
    if (interfaces == nullptr) {
      return 0;
    } else {
      return interfaces->Size();
    }
  }
}

inline void Class::SetDexCacheStrings(GcRoot<String>* new_dex_cache_strings) {
  SetFieldPtr<false>(DexCacheStringsOffset(), new_dex_cache_strings);
}

inline GcRoot<String>* Class::GetDexCacheStrings() {
  return GetFieldPtr<GcRoot<String>*>(DexCacheStringsOffset());
}

template<class Visitor>
void mirror::Class::VisitNativeRoots(Visitor& visitor, size_t pointer_size) {
  for (ArtField& field : GetSFieldsUnchecked()) {
    // Visit roots first in case the declaring class gets moved.
    field.VisitRoots(visitor);
    if (kIsDebugBuild && IsResolved()) {
      CHECK_EQ(field.GetDeclaringClass(), this) << GetStatus();
    }
  }
  for (ArtField& field : GetIFieldsUnchecked()) {
    // Visit roots first in case the declaring class gets moved.
    field.VisitRoots(visitor);
    if (kIsDebugBuild && IsResolved()) {
      CHECK_EQ(field.GetDeclaringClass(), this) << GetStatus();
    }
  }
<<<<<<< HEAD
  // We may see GetDirectMethodsPtr() == null with NumDirectMethods() != 0 if the root marking
  // thread reads a null DirectMethodsBegin() but a non null DirectMethodsBegin() due to a race
  // SetDirectMethodsPtr from class linking. Same for virtual methods.
  // In this case, it is safe to avoid marking the roots since we must be either the CC or CMS. If
  // we are CMS then the roots are already marked through other sources, otherwise the roots are
  // already marked due to the to-space invariant.
  if (GetDirectMethodsPtr() != nullptr) {
    for (auto& m : GetDirectMethods(pointer_size)) {
      m.VisitRoots(visitor);
    }
  }
  if (GetVirtualMethodsPtr() != nullptr) {
    for (auto& m : GetVirtualMethods(pointer_size)) {
      m.VisitRoots(visitor);
    }
=======
  for (ArtMethod& method : GetDirectMethods(pointer_size)) {
    method.VisitRoots(visitor, pointer_size);
  }
  for (ArtMethod& method : GetVirtualMethods(pointer_size)) {
    method.VisitRoots(visitor, pointer_size);
>>>>>>> 68cebffe
  }
}

inline IterationRange<StrideIterator<ArtMethod>> Class::GetDirectMethods(size_t pointer_size) {
  CheckPointerSize(pointer_size);
  return MakeIterationRangeFromLengthPrefixedArray(GetDirectMethodsPtrUnchecked(),
                                                   ArtMethod::Size(pointer_size),
                                                   ArtMethod::Alignment(pointer_size));
}

inline IterationRange<StrideIterator<ArtMethod>> Class::GetVirtualMethods(size_t pointer_size) {
  CheckPointerSize(pointer_size);
  return MakeIterationRangeFromLengthPrefixedArray(GetVirtualMethodsPtrUnchecked(),
                                                   ArtMethod::Size(pointer_size),
                                                   ArtMethod::Alignment(pointer_size));
}

inline IterationRange<StrideIterator<ArtField>> Class::GetIFields() {
  return MakeIterationRangeFromLengthPrefixedArray(GetIFieldsPtr());
}

inline IterationRange<StrideIterator<ArtField>> Class::GetSFields() {
  return MakeIterationRangeFromLengthPrefixedArray(GetSFieldsPtr());
}

inline IterationRange<StrideIterator<ArtField>> Class::GetIFieldsUnchecked() {
  return MakeIterationRangeFromLengthPrefixedArray(GetIFieldsPtrUnchecked());
}

inline IterationRange<StrideIterator<ArtField>> Class::GetSFieldsUnchecked() {
  return MakeIterationRangeFromLengthPrefixedArray(GetSFieldsPtrUnchecked());
}

inline MemberOffset Class::EmbeddedImTableOffset(size_t pointer_size) {
  CheckPointerSize(pointer_size);
  // Round up since we want the embedded imt and vtable to be pointer size aligned in case 64 bits.
  // Add 32 bits for embedded vtable length.
  return MemberOffset(
      RoundUp(EmbeddedVTableLengthOffset().Uint32Value() + sizeof(uint32_t), pointer_size));
}

inline MemberOffset Class::EmbeddedVTableOffset(size_t pointer_size) {
  CheckPointerSize(pointer_size);
  return MemberOffset(EmbeddedImTableOffset(pointer_size).Uint32Value() +
                      kImtSize * ImTableEntrySize(pointer_size));
}

inline void Class::CheckPointerSize(size_t pointer_size) {
  DCHECK(ValidPointerSize(pointer_size)) << pointer_size;
  DCHECK_EQ(pointer_size, Runtime::Current()->GetClassLinker()->GetImagePointerSize());
}

template<VerifyObjectFlags kVerifyFlags, ReadBarrierOption kReadBarrierOption>
inline Class* Class::GetComponentType() {
  return GetFieldObject<Class, kVerifyFlags, kReadBarrierOption>(ComponentTypeOffset());
}

template<VerifyObjectFlags kVerifyFlags, ReadBarrierOption kReadBarrierOption>
inline bool Class::IsArrayClass() {
  return GetComponentType<kVerifyFlags, kReadBarrierOption>() != nullptr;
}

inline bool Class::IsAssignableFrom(Class* src) {
  DCHECK(src != nullptr);
  if (this == src) {
    // Can always assign to things of the same type.
    return true;
  } else if (IsObjectClass()) {
    // Can assign any reference to java.lang.Object.
    return !src->IsPrimitive();
  } else if (IsInterface()) {
    return src->Implements(this);
  } else if (src->IsArrayClass()) {
    return IsAssignableFromArray(src);
  } else {
    return !src->IsInterface() && src->IsSubClass(this);
  }
}

inline uint32_t Class::NumDirectMethods() {
  LengthPrefixedArray<ArtMethod>* arr = GetDirectMethodsPtrUnchecked();
  return arr != nullptr ? arr->size() : 0u;
}

inline uint32_t Class::NumVirtualMethods() {
  LengthPrefixedArray<ArtMethod>* arr = GetVirtualMethodsPtrUnchecked();
  return arr != nullptr ? arr->size() : 0u;
}

inline uint32_t Class::NumInstanceFields() {
  LengthPrefixedArray<ArtField>* arr = GetIFieldsPtrUnchecked();
  return arr != nullptr ? arr->size() : 0u;
}

inline uint32_t Class::NumStaticFields() {
  LengthPrefixedArray<ArtField>* arr = GetSFieldsPtrUnchecked();
  return arr != nullptr ? arr->size() : 0u;
}

template <typename Visitor>
inline void Class::FixupNativePointers(mirror::Class* dest,
                                       size_t pointer_size,
                                       const Visitor& visitor) {
  // Update the field arrays.
  LengthPrefixedArray<ArtField>* const sfields = GetSFieldsPtr();
  LengthPrefixedArray<ArtField>* const new_sfields = visitor(sfields);
  if (sfields != new_sfields) {
    dest->SetSFieldsPtrUnchecked(new_sfields);
  }
  LengthPrefixedArray<ArtField>* const ifields = GetIFieldsPtr();
  LengthPrefixedArray<ArtField>* const new_ifields = visitor(ifields);
  if (ifields != new_ifields) {
    dest->SetIFieldsPtrUnchecked(new_ifields);
  }
  // Update direct and virtual method arrays.
  LengthPrefixedArray<ArtMethod>* direct_methods = GetDirectMethodsPtr();
  LengthPrefixedArray<ArtMethod>* new_direct_methods = visitor(direct_methods);
  if (direct_methods != new_direct_methods) {
    dest->SetDirectMethodsPtrUnchecked(new_direct_methods);
  }
  LengthPrefixedArray<ArtMethod>* virtual_methods = GetVirtualMethodsPtr();
  LengthPrefixedArray<ArtMethod>* new_virtual_methods = visitor(virtual_methods);
  if (virtual_methods != new_virtual_methods) {
    dest->SetVirtualMethodsPtr(new_virtual_methods);
  }
  // Update dex cache strings.
  GcRoot<mirror::String>* strings = GetDexCacheStrings();
  GcRoot<mirror::String>* new_strings = visitor(strings);
  if (strings != new_strings) {
    dest->SetDexCacheStrings(new_strings);
  }
  // Fix up embedded tables.
  if (!IsTemp() && ShouldHaveEmbeddedImtAndVTable()) {
    for (int32_t i = 0, count = GetEmbeddedVTableLength(); i < count; ++i) {
      ArtMethod* method = GetEmbeddedVTableEntry(i, pointer_size);
      ArtMethod* new_method = visitor(method);
      if (method != new_method) {
        dest->SetEmbeddedVTableEntryUnchecked(i, new_method, pointer_size);
      }
    }
    for (size_t i = 0; i < mirror::Class::kImtSize; ++i) {
      ArtMethod* method = GetEmbeddedImTableEntry(i, pointer_size);
      ArtMethod* new_method = visitor(method);
      if (method != new_method) {
        dest->SetEmbeddedImTableEntry(i, new_method, pointer_size);
      }
    }
  }
}

}  // namespace mirror
}  // namespace art

#endif  // ART_RUNTIME_MIRROR_CLASS_INL_H_<|MERGE_RESOLUTION|>--- conflicted
+++ resolved
@@ -833,29 +833,11 @@
       CHECK_EQ(field.GetDeclaringClass(), this) << GetStatus();
     }
   }
-<<<<<<< HEAD
-  // We may see GetDirectMethodsPtr() == null with NumDirectMethods() != 0 if the root marking
-  // thread reads a null DirectMethodsBegin() but a non null DirectMethodsBegin() due to a race
-  // SetDirectMethodsPtr from class linking. Same for virtual methods.
-  // In this case, it is safe to avoid marking the roots since we must be either the CC or CMS. If
-  // we are CMS then the roots are already marked through other sources, otherwise the roots are
-  // already marked due to the to-space invariant.
-  if (GetDirectMethodsPtr() != nullptr) {
-    for (auto& m : GetDirectMethods(pointer_size)) {
-      m.VisitRoots(visitor);
-    }
-  }
-  if (GetVirtualMethodsPtr() != nullptr) {
-    for (auto& m : GetVirtualMethods(pointer_size)) {
-      m.VisitRoots(visitor);
-    }
-=======
   for (ArtMethod& method : GetDirectMethods(pointer_size)) {
     method.VisitRoots(visitor, pointer_size);
   }
   for (ArtMethod& method : GetVirtualMethods(pointer_size)) {
     method.VisitRoots(visitor, pointer_size);
->>>>>>> 68cebffe
   }
 }
 
