--- conflicted
+++ resolved
@@ -146,13 +146,8 @@
 inline size_t String::SizeOf() {
   size_t size = sizeof(String) + (sizeof(uint16_t) * GetLength<kVerifyFlags>());
   // String.equals() intrinsics assume zero-padding up to kObjectAlignment,
-<<<<<<< HEAD
-  // so make sure the padding is actually zero-initialized if the allocator
-  // chooses to clear, or GC compaction chooses to copy, only SizeOf() bytes.
-=======
   // so make sure the zero-padding is actually copied around if GC compaction
   // chooses to copy only SizeOf() bytes.
->>>>>>> 68cebffe
   // http://b/23528461
   return RoundUp(size, kObjectAlignment);
 }
