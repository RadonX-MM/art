--- conflicted
+++ resolved
@@ -80,11 +80,7 @@
 // Math entrypoints.
 extern "C" int64_t art_quick_d2l(double);
 extern "C" int64_t art_quick_f2l(float);
-<<<<<<< HEAD
-extern "C" float art_quick_l2f (int64_t);
-=======
 extern "C" float art_quick_l2f(int64_t);
->>>>>>> 68cebffe
 extern "C" int64_t art_quick_ldiv(int64_t, int64_t);
 extern "C" int64_t art_quick_lmod(int64_t, int64_t);
 extern "C" int64_t art_quick_lmul(int64_t, int64_t);
