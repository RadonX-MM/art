--- conflicted
+++ resolved
@@ -500,11 +500,7 @@
             // Since ImageCreationAllowed was true above, we are the zygote
             // and therefore the only process expected to generate these for
             // the device.
-<<<<<<< HEAD
-            PruneDexCache(image_isa);
-=======
             PruneDalvikCache(image_isa);
->>>>>>> 170ecf55
             return nullptr;
           }
         }
@@ -559,11 +555,7 @@
                                 "but image failed to load: %s",
                                 image_location, cache_filename.c_str(), system_filename.c_str(),
                                 error_msg->c_str());
-<<<<<<< HEAD
-      PruneDexCache(image_isa);
-=======
       PruneDalvikCache(image_isa);
->>>>>>> 170ecf55
       return nullptr;
     } else if (is_system) {
       // If the /system file exists, it should be up-to-date, don't try to generate it.
@@ -591,11 +583,7 @@
     // Since ImageCreationAllowed was true above, we are the zygote
     // and therefore the only process expected to generate these for
     // the device.
-<<<<<<< HEAD
-    PruneDexCache(image_isa);
-=======
     PruneDalvikCache(image_isa);
->>>>>>> 170ecf55
     return nullptr;
   } else {
     // Check whether there is enough space left over after we have generated the image.
