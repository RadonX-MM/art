--- conflicted
+++ resolved
@@ -1676,13 +1676,8 @@
     stats_.alignment_bytes += bitmap_section.Offset() - image_header_.GetImageSize();
     stats_.bitmap_bytes += bitmap_section.Size();
     stats_.art_field_bytes += field_section.Size();
-<<<<<<< HEAD
-    // RoundUp to 8 bytes to match the intern table alignment expectation.
-    stats_.art_method_bytes += RoundUp(method_section.Size(), sizeof(uint64_t));
-=======
     stats_.art_method_bytes += method_section.Size();
     stats_.dex_cache_arrays_bytes += dex_cache_arrays_section.Size();
->>>>>>> 68cebffe
     stats_.interned_strings_bytes += intern_section.Size();
     stats_.Dump(os, indent_os);
     os << "\n";
@@ -2009,17 +2004,10 @@
       }
 
       size_t vmap_table_bytes = 0u;
-<<<<<<< HEAD
-      if (!method->IsOptimized(image_pointer_size)) {
-        // Method compiled with the optimizing compiler have no vmap table.
-        vmap_table_bytes = state->ComputeOatSize(
-            method->GetVmapTable(image_pointer_size), &first_occurrence);
-=======
       if (!method_header->IsOptimized()) {
         // Method compiled with the optimizing compiler have no vmap table.
         vmap_table_bytes = state->ComputeOatSize(
             method_header->GetVmapTable(), &first_occurrence);
->>>>>>> 68cebffe
         if (first_occurrence) {
           state->stats_.vmap_table_bytes += vmap_table_bytes;
         }
